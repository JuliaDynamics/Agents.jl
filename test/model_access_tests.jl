--- conflicted
+++ resolved
@@ -12,14 +12,11 @@
         for i in 1:5
             add_agent!(model)
         end
-<<<<<<< HEAD
         if ModelType == StandardABM
             @test abmscheduler(model) == Schedulers.fastest
         end
-=======
+        
         @test abmtime(model) == 0
-        @test abmscheduler(model) == Schedulers.fastest
->>>>>>> 433faa44
         @test abmproperties(model) == Dict(:a => 2, :b => "test")
         a = model[1]
         @test a isa NoSpaceAgent
