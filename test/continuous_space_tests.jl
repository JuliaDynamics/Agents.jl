--- conflicted
+++ resolved
@@ -300,12 +300,8 @@
         function kinetic(model)
             # Kinetic enrgy
             K = sum(sum(abs2.(a.vel)) for a in allagents(model))
-<<<<<<< HEAD
+            # Momentum
             p = SVector(0.0, 0.0)
-=======
-            # Momentum
-            p = (0.0, 0.0)
->>>>>>> 8f199bb3
             for a in allagents(model)
                  p = p .+ a.vel
             end
