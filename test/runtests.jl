using Test, Agents, Random, LinearAlgebra
using CSV, Arrow
using Agents.Graphs, Agents.DataFrames
using StatsBase: mean
using StableRNGs

using Distributed
addprocs(2)
@everywhere begin
    using Test, Agents, Random, LinearAlgebra
    using CSV, Arrow
    using Agents.Graphs, Agents.DataFrames
    using StatsBase: mean
    using StableRNGs
end

mutable struct Agent0 <: AbstractAgent
    id::Int
end

mutable struct Agent1 <: AbstractAgent
    id::Int
    pos::Dims{2}
end

mutable struct Agent2 <: AbstractAgent
    id::Int
    weight::Float64
end

mutable struct Agent3 <: AbstractAgent
    id::Int
    pos::Dims{2}
    weight::Float64
end

mutable struct Agent4 <: AbstractAgent
    id::Int
    pos::Dims{2}
    p::Int
end

mutable struct Agent5 <: AbstractAgent
    id::Int
    pos::Int
    weight::Float64
end

mutable struct Agent6 <: AbstractAgent
    id::Int
    pos::NTuple{2,Float64}
    vel::NTuple{2,Float64}
    weight::Float64
end

mutable struct Agent7 <: AbstractAgent
    id::Int
    pos::Int
    f1::Bool
    f2::Int
end

Agent7(id, pos; f1, f2) = Agent7(id, pos, f1, f2)

mutable struct Agent8 <: AbstractAgent
    id::Int
    pos::NTuple{2,Float64}
    f1::Bool
    f2::Int
end

Agent8(id, pos; f1, f2) = Agent8(id, pos, f1, f2)

<<<<<<< HEAD
@agent Agent10 NoSpaceAgent begin
    f1::Int
    f2::Int
    f3::Float64
    consts = (:f2, )
end

@agent Agent11 NoSpaceAgent begin
    f1::Int
    f2
    f3::Float64
    consts = (:f1, :f2)
end

@agent Agent12 Agent11 begin
    f4
    f5::Float64
    consts = (:f4, )
=======
@agent Agent9 NoSpaceAgent begin
    f1::Int = 40
    f2::Int
    f3::Float64 = 3.0
>>>>>>> de57ea38
end

@agent SchellingAgent GridAgent{2} begin
    mood::Bool
    group::Int
end

@agent Bird ContinuousAgent{2} begin
    speed::Float64
    cohere_factor::Float64
    separation::Float64
    separate_factor::Float64
    match_factor::Float64
    visual_distance::Float64
end

function schelling_model(ModelType, SpaceType; numagents = 30, griddims = (8, 8), min_to_be_happy = 3)
    @assert numagents < prod(griddims)
    space = SpaceType(griddims, periodic = false)
    properties = Dict(:min_to_be_happy => min_to_be_happy)
    model = ModelType(SchellingAgent, space; properties, scheduler = Schedulers.Randomly(), rng=StableRNG(10))
    for n in 1:numagents
        agent = SchellingAgent(n, (1, 1), false, n < numagents / 2 ? 1 : 2)
        add_agent_single!(agent, model)
    end
    return model, schelling_model_agent_step!, dummystep
end

function schelling_model_agent_step!(agent, model)
    agent.mood == true && return
    count_neighbors_same_group = 0
    for neighbor in nearby_agents(agent, model)
        if agent.group == neighbor.group
            count_neighbors_same_group += 1
        end
    end
    if count_neighbors_same_group ≥ model.min_to_be_happy
        agent.mood = true
    else
        move_agent_single!(agent, model)
    end
end

function flocking_model(
    ModelType;
    n_birds = 10,
    speed = 1.0,
    cohere_factor = 0.25,
    separation = 4.0,
    separate_factor = 0.25,
    match_factor = 0.01,
    visual_distance = 2.0,
    extent = (10, 10),
    spacing = visual_distance,
)
    space2d = ContinuousSpace(extent; spacing)
    model = ModelType(Bird, space2d, scheduler = Schedulers.Randomly(), rng=StableRNG(10))
    for _ in 1:n_birds
        vel = Tuple(rand(model.rng, 2) * 2 .- 1)
        add_agent!(
            model,
            vel,
            speed,
            cohere_factor,
            separation,
            separate_factor,
            match_factor,
            visual_distance,
        )
    end
    return model, flocking_model_agent_step!, dummystep
end

function flocking_model_agent_step!(bird, model)
    neighbor_ids = nearby_ids(bird, model, bird.visual_distance)
    N = 0
    match = separate = cohere = (0.0, 0.0)
    for id in neighbor_ids
        N += 1
        neighbor = model[id].pos
        heading = neighbor .- bird.pos
        cohere = cohere .+ heading
        if euclidean_distance(bird.pos, neighbor, model) < bird.separation
            separate = separate .- heading
        end
        match = match .+ model[id].vel
    end
    N = max(N, 1)
    cohere = cohere ./ N .* bird.cohere_factor
    separate = separate ./ N .* bird.separate_factor
    match = match ./ N .* bird.match_factor
    bird.vel = (bird.vel .+ cohere .+ separate .+ match) ./ 2
    bird.vel = bird.vel ./ norm(bird.vel)
    move_agent!(bird, model, bird.speed)
end

@testset "Agents.jl Tests" begin
    include("model_creation_tests.jl")
    include("api_tests.jl")
    include("randomness_tests.jl")
    include("scheduler_tests.jl")
    include("model_access.jl")
    include("space_test.jl")
    include("grid_space_tests.jl")
    include("collect_tests.jl")
    include("continuous_space_tests.jl")
    include("osm_tests.jl")
    include("astar_tests.jl")
    include("graph_tests.jl")
    include("csv_tests.jl")
    include("jld2_tests.jl")
end<|MERGE_RESOLUTION|>--- conflicted
+++ resolved
@@ -71,7 +71,6 @@
 
 Agent8(id, pos; f1, f2) = Agent8(id, pos, f1, f2)
 
-<<<<<<< HEAD
 @agent Agent10 NoSpaceAgent begin
     f1::Int
     f2::Int
@@ -90,12 +89,12 @@
     f4
     f5::Float64
     consts = (:f4, )
-=======
+end
+
 @agent Agent9 NoSpaceAgent begin
     f1::Int = 40
     f2::Int
     f3::Float64 = 3.0
->>>>>>> de57ea38
 end
 
 @agent SchellingAgent GridAgent{2} begin
