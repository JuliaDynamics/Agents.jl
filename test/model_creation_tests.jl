using Test, Agents, Random

@testset "@agent macro" begin
    @test ContinuousAgent <: AbstractAgent
    @agent A3 GridAgent{2} begin
        weight::Float64
    end
    @test A3 <: AbstractAgent
    @test fieldnames(A3) == (:id, :pos, :weight)
    @test fieldtypes(A3) == (Int, NTuple{2, Int}, Float64)

    """
    This is a test docstring for agent A4
    """
    @agent A4 A3 begin
        z::Bool
    end
    @test A4 <: AbstractAgent
    @test fieldnames(A4) == (:id, :pos, :weight, :z)
    @test fieldtypes(A4) == (Int, NTuple{2, Int}, Float64, Bool)
    @test contains(string(@doc(A4)), "This is a test docstring for agent A4")

    # Also test subtyping
    abstract type AbstractHuman <: AbstractAgent end

    @agent Worker GridAgent{2} AbstractHuman begin
        age::Int
        moneyz::Float64
    end
    @test Worker <: AbstractHuman
    @test :age ∈ fieldnames(Worker)

    @agent Fisher Worker AbstractHuman begin
        fish_per_day::Float64
    end
    @test Fisher <: AbstractHuman
    @test :fish_per_day ∈ fieldnames(Fisher)

<<<<<<< HEAD
    agent_consts = Agent10(1, 2, 10, 5.0)
    values = (1, 2, 10, 5.0)
    @test all(getfield(agent_consts, n) == v for (n, v) in zip(fieldnames(Agent10), values))
    agent_consts.f1 = 5
    @test agent_consts.f1 == 5
    @test_throws ErrorException agent_consts.f2 = 5

    agent_consts = Agent11(1, 2, 10, 5.0)
    values = (1, 2, 10, 5.0)
    @test all(getfield(agent_consts, n) == v for (n, v) in zip(fieldnames(Agent11), values))
    agent_consts.f3 = 2.0
    @test agent_consts.f3 == 2.0
    @test_throws ErrorException agent_consts.f1 = 5
    @test_throws ErrorException agent_consts.f2 = 5

    agent_consts = Agent12(1, 2, 10, 5.0, true, 3.0)
    values = (1, 2, 10, 5.0, true, 3.0)
    @test all(getfield(agent_consts, n) == v for (n, v) in zip(fieldnames(Agent11), values))
    agent_consts.f3 = 2.0
    @test agent_consts.f3 == 2.0
    agent_consts.f5 = 4.0
    @test agent_consts.f5 == 4.0
    @test_throws ErrorException agent_consts.f1 = 5
    @test_throws ErrorException agent_consts.f2 = 5
    @test_throws ErrorException agent_consts.f4 = false
=======
    agent_kwdef = Agent9(id = 1, f2 = 10)
    values = (1, 40, 10, 3.0)
    @test all(getfield(agent_kwdef, n) == v for (n, v) in zip(fieldnames(Agent9), values))
    agent_kwdef = Agent9(1, 20, 10, 4.0)
    values = (1, 20, 10, 4.0)
    @test all(getfield(agent_kwdef, n) == v for (n, v) in zip(fieldnames(Agent9), values))
>>>>>>> de57ea38
end


@testset "Model construction" begin
    mutable struct BadAgent <: AbstractAgent
        useless::Int
        pos::Int
    end
    mutable struct BadAgentId <: AbstractAgent
        id::Float64
    end
    struct ImmutableAgent <: AbstractAgent
        id::Int
    end

    # Shouldn't use ImmutableAgent since it cannot be edited
    agent = ImmutableAgent(1)
    @test_logs (
        :warn,
        "Agent type is not mutable, and most library functions assume that it is.",
    ) ABM(agent)
    # Warning is suppressed if flag is set
    @test Agents.agenttype(ABM(agent; warn = false)) <: AbstractAgent
    # Cannot use BadAgent since it has no `id` field
    @test_throws ArgumentError ABM(BadAgent)
    agent = BadAgent(1, 1)
    @test_throws ArgumentError ABM(agent)
    # Cannot use BadAgent in a grid space context since `pos` has an invalid type
    @test_throws ArgumentError ABM(BadAgent, GridSpace((1, 1)))
    @test_throws ArgumentError ABM(agent, GridSpace((1, 1)))
    # Cannot use BadAgentId since `id` has an invalid type
    @test_throws ArgumentError ABM(BadAgentId)
    agent = BadAgentId(1.0)
    @test_throws ArgumentError ABM(agent)
    # Cannot use NoSpaceAgent in a grid space context since it has no `pos` field
    @test_throws ArgumentError ABM(NoSpaceAgent, GridSpace((1, 1)))
    agent = NoSpaceAgent(1)
    @test_throws ArgumentError ABM(agent, GridSpace((1, 1)))
    # Cannot use Gridagent in a graph space context since `pos` has an invalid type
    @test_throws ArgumentError ABM(GridAgent{2}, GraphSpace(Agents.Graph(1)))
    agent = GridAgent{2}(1, (1, 1))
    @test_throws ArgumentError ABM(agent, GraphSpace(Agents.Graph(1)))
    # Cannot use GraphAgent in a continuous space context since `pos` has an invalid type
    @test_throws ArgumentError ABM(GraphAgent, ContinuousSpace((1, 1)))

    # Shouldn't use DiscreteVelocity in a continuous space context since `vel` has an invalid type
    mutable struct DiscreteVelocity <: AbstractAgent
        id::Int
        pos::NTuple{2,Float64}
        vel::NTuple{2,Int}
        diameter::Float64
    end
    @test_logs (
        :warn,
        "`vel` field in agent type should be of type `NTuple{<:AbstractFloat}` when using ContinuousSpace.",
    ) ABM(DiscreteVelocity, ContinuousSpace((1, 1)))
    agent = DiscreteVelocity(1, (1, 1), (2, 3), 2.4)
    @test_logs (
        :warn,
        "`vel` field in agent type should be of type `NTuple{<:AbstractFloat}` when using ContinuousSpace.",
    ) ABM(agent, ContinuousSpace((1, 1)))
    # Warning is suppressed if flag is set
    @test Agents.agenttype(ABM(agent, ContinuousSpace((1, 1)); warn = false)) <: AbstractAgent
    # Shouldn't use ParametricAgent since it is not a concrete type
    mutable struct ParametricAgent{T<:Integer} <: AbstractAgent
        id::T
        pos::NTuple{2,T}
        weight::T
        info::String
    end
    @test_logs (
        :warn,
        """
        Agent type is not concrete. If your agent is parametrically typed, you're probably
        seeing this warning because you gave `Agent` instead of `Agent{Float64}`
        (for example) to this function. You can also create an instance of your agent
        and pass it to this function. If you want to use `Union` types for mixed agent
        models, you can silence this warning.\n"""
    ) ABM(ParametricAgent, GridSpace((1, 1)))
    # Warning is suppressed if flag is set
    @test Agents.agenttype(ABM(ParametricAgent, GridSpace((1, 1)); warn = false)) <:
          AbstractAgent
    # ParametricAgent{Int} is the correct way to use such an agent
    @test Agents.agenttype(ABM(ParametricAgent{Int}, GridSpace((1, 1)))) <: AbstractAgent
    #Type inferance using an instance can help users here
    agent = ParametricAgent(1, (1, 1), 5, "Info")
    @test Agents.agenttype(ABM(agent, GridSpace((1, 1)))) <: AbstractAgent
    #Mixed agents
    @agent ValidAgent NoSpaceAgent begin
        dummy::Bool
    end

    @test Agents.agenttype(ABM(Union{NoSpaceAgent,ValidAgent}; warn = false)) <: AbstractAgent
    @test_logs (
        :warn,
        """
        Agent type is not concrete. If your agent is parametrically typed, you're probably
        seeing this warning because you gave `Agent` instead of `Agent{Float64}`
        (for example) to this function. You can also create an instance of your agent
        and pass it to this function. If you want to use `Union` types for mixed agent
        models, you can silence this warning.\n"""
    ) ABM(Union{NoSpaceAgent,ValidAgent})
    @test_throws ArgumentError ABM(Union{NoSpaceAgent,BadAgent}; warn = false)
end
<|MERGE_RESOLUTION|>--- conflicted
+++ resolved
@@ -36,7 +36,6 @@
     @test Fisher <: AbstractHuman
     @test :fish_per_day ∈ fieldnames(Fisher)
 
-<<<<<<< HEAD
     agent_consts = Agent10(1, 2, 10, 5.0)
     values = (1, 2, 10, 5.0)
     @test all(getfield(agent_consts, n) == v for (n, v) in zip(fieldnames(Agent10), values))
@@ -62,14 +61,13 @@
     @test_throws ErrorException agent_consts.f1 = 5
     @test_throws ErrorException agent_consts.f2 = 5
     @test_throws ErrorException agent_consts.f4 = false
-=======
+
     agent_kwdef = Agent9(id = 1, f2 = 10)
     values = (1, 40, 10, 3.0)
     @test all(getfield(agent_kwdef, n) == v for (n, v) in zip(fieldnames(Agent9), values))
     agent_kwdef = Agent9(1, 20, 10, 4.0)
     values = (1, 20, 10, 4.0)
     @test all(getfield(agent_kwdef, n) == v for (n, v) in zip(fieldnames(Agent9), values))
->>>>>>> de57ea38
 end
 
 
