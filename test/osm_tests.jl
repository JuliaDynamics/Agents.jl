using Test, Agents, Random
using Agents.Graphs
using StableRNGs

mutable struct AgentOSM <: AbstractAgent
    id::Int
    pos::Tuple{Int,Int,Float64}
end
<<<<<<< HEAD

=======
>>>>>>> 58141ac6

@testset "OpenStreetMap space" begin
    goettingen = OSM.test_map()
    space = OpenStreetMapSpace(goettingen; network_type = :none, weight_type = :time)
    @test length(space.s) == 9753
    @test sprint(show, space) ==
          "OpenStreetMapSpace with 3353 ways and 9753 nodes"

    model = ABM(AgentOSM, space; rng = StableRNG(42))

    start_lonlat = (9.9351811, 51.5328328)
    start_intersection = OSM.nearest_node(start_lonlat, model)
    start_road = OSM.nearest_road(start_lonlat, model)
    finish_lonlat = (9.945125635913511, 51.530876112711745)
    finish_intersection = OSM.nearest_node(finish_lonlat, model)
    finish_road = OSM.nearest_road(finish_lonlat, model)

    @testset "Obtaining positions" begin
        road_pos = OSM.random_road_position(model)
        @test road_pos[1] ≠ road_pos[2]
        @test road_pos[3] > 0

        intersection = random_position(model)
        @test intersection[1] == intersection[2]
        @test intersection[3] == 0.0

        ll = OSM.lonlat(intersection, model)
        @test intersection == OSM.nearest_node(ll, model)
        # known from geography:
        lon, lat = ll
        @test 9.9 < lon < 10.0
        @test 51.525 < lat < 51.545

        # Test that finding nearest nodes works, and that road version is closer
        intersection_diff = maximum(abs.(OSM.lonlat(start_intersection, model) .- start_lonlat))
        start_road = OSM.nearest_road(start_lonlat, model)
        road_diff = maximum(abs.(OSM.lonlat(start_road, model) .- start_lonlat))
        @test intersection_diff < 0.1 # 0.1 degrees is max degree distance for goettingen
        @test road_diff < 0.1
        @test intersection_diff > road_diff
    end

    @testset "Route planning" begin
        add_agent!(start_road, model)
        plan_route!(model[1], finish_road, model)
        @test length(model.space.routes[1].route) == 85

        add_agent!(finish_intersection, model)

        @test OSM.lonlat(model[2], model) == OSM.lonlat(finish_intersection[1], model)
        np_lonlat = nearby_positions(model[2], model)
        @test length(np_lonlat) == 5
        @test all(OSM.lonlat(np_lonlat[1], model) .≈ (9.9451386, 51.5307792))

        @test OSM.latlon(model[2], model) == OSM.latlon(finish_intersection[1], model)
        np_latlon = nearby_positions(model[2], model)
        @test length(np_latlon) == 5
        @test all(OSM.latlon(np_latlon[1], model) .≈ (51.5307792, 9.9451386))

        @test OSM.road_length(model[1].pos, model) ≈ 0.0002591692620559716
        @test OSM.road_length(finish_road[1], finish_road[2], model) ≈ 0.00030269737299400725
<<<<<<< HEAD
    end

    @testset "Moving along routes" begin
        move_agent!(model[1], (start_road[2], start_road[2], 0.0), model)
        plan_route!(model[1], finish_road[1], model)
        @test length(model.space.routes[1].route) == 95

        move_agent!(model[1], start_road, model)
        plan_route!(model[1], finish_road[1], model)
        @test length(model.space.routes[1].route) == 86

        move_agent!(model[1], (start_road[2], start_road[2], 0.0), model)
        plan_route!(model[1], finish_road, model)
        @test length(model.space.routes[1].route) == 94

        move_agent!(model[2], start_road, model)
        plan_route!(model[2], finish_road[1], model)
        @test model.space.routes[1].route != model.space.routes[2].route

        plan_route!(model[2], finish_road, model)
        @test length(model.space.routes[2].route) == 85

        @test !is_stationary(model[1], model)
        move_along_route!(model[1], model, 0.01)
        @test length(model.space.routes[1].route) == 62
        move_along_route!(model[1], model, 1500)
        @test is_stationary(model[1], model)
    end

=======
    end

    @testset "Moving along routes" begin
        move_agent!(model[1], (start_road[2], start_road[2], 0.0), model)
        plan_route!(model[1], finish_road[1], model)
        @test length(model.space.routes[1].route) == 95

        move_agent!(model[1], start_road, model)
        plan_route!(model[1], finish_road[1], model)
        @test length(model.space.routes[1].route) == 86

        move_agent!(model[1], (start_road[2], start_road[2], 0.0), model)
        plan_route!(model[1], finish_road, model)
        @test length(model.space.routes[1].route) == 94

        move_agent!(model[2], start_road, model)
        plan_route!(model[2], finish_road[1], model)
        @test model.space.routes[1].route != model.space.routes[2].route

        plan_route!(model[2], finish_road, model)
        @test length(model.space.routes[2].route) == 85

        @test !is_stationary(model[1], model)
        move_along_route!(model[1], model, 0.01)
        @test length(model.space.routes[1].route) == 62
        move_along_route!(model[1], model, 1500)
        @test is_stationary(model[1], model)
    end

>>>>>>> 58141ac6
    @testset "Nearby agents" begin
        for i in 1:5
            s = (start_road[1:2]..., i / 5 * OSM.road_length(start_road, model))
            add_agent!(s, model)
            route = plan_route!(model[2+i], finish_road, model)
        end

        @test sort!(nearby_ids(model[6], model, 0.01)) == [2, 3, 4, 5, 7]
        @test sort!(nearby_ids(model[6].pos, model, 2.0)) == [1, 2, 3, 4, 5, 6, 7]
    end

    @testset "Long moves" begin
        move_agent!(model[1], start_intersection, model)
        plan_route!(model[1], finish_intersection, model)
        move_along_route!(model[1], model, 1e5)
        @test all(model[1].pos .≈ finish_intersection)
        move_agent!(model[1], start_intersection, model)
        plan_route!(model[1], finish_intersection, model; return_trip = true)
        move_along_route!(model[1], model, 1e5)
        @test OSM.same_position(model[1].pos, start_intersection, model)
        @test OSM.plan_random_route!(model[1], model; limit = 100)
        @test !is_stationary(model[1], model)
        move_along_route!(model[1], model, 1e5)
        @test all(model[1].pos .!= start_intersection)
    end

<<<<<<< HEAD
    @testset "Distances" begin
=======
    @testset "Distances, road/route lengths" begin
>>>>>>> 58141ac6
        pos_1 = start_intersection[1]
        nbor = Int(outneighbors(model.space.map.graph, pos_1[1])[1])
        rl = OSM.road_length(pos_1, nbor, model)
        @test OSM.distance(pos_1, nbor, model) ≈ rl
        @test OSM.distance(pos_1, pos_1, model) == 0.
        @test OSM.distance((pos_1, nbor, 0.0), (nbor, pos_1, rl), model) == 0.0
        @test OSM.distance((pos_1, nbor, rl/4), (nbor, pos_1, rl/4), model) ≈ rl/2
        move_agent!(model[1], (pos_1, pos_1, 0.0), model)
        plan_route!(model[1], finish_intersection, model)
        len = sum(OSM.LightOSM.weights_from_path(
            model.space.map,
            reverse([model.space.map.index_to_node[i] for i in model.space.routes[1].route]),
        ))
        len += OSM.road_length(pos_1, model.space.routes[1].route[end], model)
        @test OSM.distance(pos_1, finish_intersection, model) ≈ len
<<<<<<< HEAD
=======
        @test OSM.route_length(model[1], model) ≈ len
>>>>>>> 58141ac6
    end
end<|MERGE_RESOLUTION|>--- conflicted
+++ resolved
@@ -6,10 +6,6 @@
     id::Int
     pos::Tuple{Int,Int,Float64}
 end
-<<<<<<< HEAD
-
-=======
->>>>>>> 58141ac6
 
 @testset "OpenStreetMap space" begin
     goettingen = OSM.test_map()
@@ -71,7 +67,6 @@
 
         @test OSM.road_length(model[1].pos, model) ≈ 0.0002591692620559716
         @test OSM.road_length(finish_road[1], finish_road[2], model) ≈ 0.00030269737299400725
-<<<<<<< HEAD
     end
 
     @testset "Moving along routes" begin
@@ -101,37 +96,6 @@
         @test is_stationary(model[1], model)
     end
 
-=======
-    end
-
-    @testset "Moving along routes" begin
-        move_agent!(model[1], (start_road[2], start_road[2], 0.0), model)
-        plan_route!(model[1], finish_road[1], model)
-        @test length(model.space.routes[1].route) == 95
-
-        move_agent!(model[1], start_road, model)
-        plan_route!(model[1], finish_road[1], model)
-        @test length(model.space.routes[1].route) == 86
-
-        move_agent!(model[1], (start_road[2], start_road[2], 0.0), model)
-        plan_route!(model[1], finish_road, model)
-        @test length(model.space.routes[1].route) == 94
-
-        move_agent!(model[2], start_road, model)
-        plan_route!(model[2], finish_road[1], model)
-        @test model.space.routes[1].route != model.space.routes[2].route
-
-        plan_route!(model[2], finish_road, model)
-        @test length(model.space.routes[2].route) == 85
-
-        @test !is_stationary(model[1], model)
-        move_along_route!(model[1], model, 0.01)
-        @test length(model.space.routes[1].route) == 62
-        move_along_route!(model[1], model, 1500)
-        @test is_stationary(model[1], model)
-    end
-
->>>>>>> 58141ac6
     @testset "Nearby agents" begin
         for i in 1:5
             s = (start_road[1:2]..., i / 5 * OSM.road_length(start_road, model))
@@ -158,11 +122,7 @@
         @test all(model[1].pos .!= start_intersection)
     end
 
-<<<<<<< HEAD
-    @testset "Distances" begin
-=======
     @testset "Distances, road/route lengths" begin
->>>>>>> 58141ac6
         pos_1 = start_intersection[1]
         nbor = Int(outneighbors(model.space.map.graph, pos_1[1])[1])
         rl = OSM.road_length(pos_1, nbor, model)
@@ -178,9 +138,6 @@
         ))
         len += OSM.road_length(pos_1, model.space.routes[1].route[end], model)
         @test OSM.distance(pos_1, finish_intersection, model) ≈ len
-<<<<<<< HEAD
-=======
         @test OSM.route_length(model[1], model) ≈ len
->>>>>>> 58141ac6
     end
 end