--- conflicted
+++ resolved
@@ -1,11 +1,7 @@
 name = "Agents"
 uuid = "46ada45e-f475-11e8-01d0-f70cc89e6671"
 authors = ["Tim DuBois", "George Datseris", "Aayush Sabharwal", "Ali Vahdati"]
-<<<<<<< HEAD
-version = "4.5.2"
-=======
 version = "4.5.3"
->>>>>>> 0e153bf1
 
 [deps]
 CSV = "336ed68f-0bac-5ca0-87d4-7b16caf5d00b"
