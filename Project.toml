name = "Agents"
uuid = "46ada45e-f475-11e8-01d0-f70cc89e6671"
<<<<<<< HEAD
authors = ["George Datseris", "Tim DuBois", "Aayush Sabharwal", "Ali Vahdati"]
version = "5.16.0"
=======
authors = ["George Datseris", "Tim DuBois", "Aayush Sabharwal", "Ali Vahdati", "Adriano Meligrana"]
version = "5.15.2"
>>>>>>> 14886a4c

[deps]
CommonSolve = "38540f10-b2f7-11e9-35d8-d573e4eb0ff2"
CSV = "336ed68f-0bac-5ca0-87d4-7b16caf5d00b"
DataFrames = "a93c6f00-e57d-5684-b7b6-d8193f3e46c0"
DataStructures = "864edb3b-99cc-5e75-8d2d-829cb0a9cfe8"
Distributed = "8ba89e20-285c-5b6f-9357-94700520ee1b"
Distributions = "31c24e10-a181-5473-b8eb-7969acd0382f"
Downloads = "f43a241f-c20a-4ad4-852c-f6b1247861c6"
Graphs = "86223c79-3864-5bf0-83f7-82e725a168b6"
JLD2 = "033835bb-8acc-5ee8-8aae-3f567f8a3819"
LazyArtifacts = "4af54fe1-eca0-43a8-85a7-787d91b784e3"
LightOSM = "d1922b25-af4e-4ba3-84af-fe9bea896051"
LinearAlgebra = "37e2e46d-f89d-539d-b4ee-838fcccc9c8e"
Pkg = "44cfe95a-1eb2-52ea-b672-e2afdf69b78f"
ProgressMeter = "92933f4c-e287-5a05-a399-4b506db050ca"
Random = "9a3f8284-a2c9-5f02-9a11-845980a1fd5c"
Rotations = "6038ab10-8711-5258-84ad-4b1120ba62dc"
Scratch = "6c6a2e73-6563-6170-7368-637461726353"
StaticArrays = "90137ffa-7385-5640-81b9-e52037218182"
StatsBase = "2913bbd2-ae8a-5f71-8c99-4fb6c76f3a91"

[weakdeps]
Makie = "ee78f7c6-11fb-53f2-987a-cfe4a2b5a57a"
OSMMakie = "76b6901f-8821-46bb-9129-841bc9cfe677"

[extensions]
AgentsVisualizations = "Makie"
AgentsOSMVisualizations = "OSMMakie"

[compat]
CommonSolve = "0.2.4"
CSV = "0.9.7, 0.10"
DataFrames = "0.21, 0.22, 1"
DataStructures = "0.18"
Distributions = "0.25"
Graphs = "1.4"
JLD2 = "0.4"
LazyArtifacts = "1.3.0"
LightOSM = "0.2.0"
ProgressMeter = "1.5"
Rotations = "1.3"
Scratch = "1"
StaticArrays = "1"
StatsBase = "0.32, 0.33, 0.34"
julia = "1.9"

[extras]
BenchmarkTools = "6e4b80f9-dd63-53aa-95a3-0cdb28fa8baf"
StableRNGs = "860ef19b-820b-49d6-a774-d7a799459cd3"
Test = "8dfed614-e22c-5e08-85e1-65c5234f0b40"

[targets]
test = ["Test", "BenchmarkTools", "StableRNGs"]<|MERGE_RESOLUTION|>--- conflicted
+++ resolved
@@ -1,12 +1,7 @@
 name = "Agents"
 uuid = "46ada45e-f475-11e8-01d0-f70cc89e6671"
-<<<<<<< HEAD
-authors = ["George Datseris", "Tim DuBois", "Aayush Sabharwal", "Ali Vahdati"]
+authors = ["George Datseris", "Tim DuBois", "Aayush Sabharwal", "Ali Vahdati", "Adriano Meligrana"]
 version = "5.16.0"
-=======
-authors = ["George Datseris", "Tim DuBois", "Aayush Sabharwal", "Ali Vahdati", "Adriano Meligrana"]
-version = "5.15.2"
->>>>>>> 14886a4c
 
 [deps]
 CommonSolve = "38540f10-b2f7-11e9-35d8-d573e4eb0ff2"
