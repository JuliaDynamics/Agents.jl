name = "Agents"
uuid = "46ada45e-f475-11e8-01d0-f70cc89e6671"
<<<<<<< HEAD
authors = ["Ali Vahdati <arv.kavir@gmail.com>"]
version = "2.0.1"
=======
authors = ["Ali Vahdati <arv.kavir@gmail.com>", "George Datseris"]
version = "2.0.0"
>>>>>>> f0ae3e46

[deps]
DataFrames = "a93c6f00-e57d-5684-b7b6-d8193f3e46c0"
Distributed = "8ba89e20-285c-5b6f-9357-94700520ee1b"
LightGraphs = "093fc24a-ae57-5d10-9952-331d41423f4d"
Random = "9a3f8284-a2c9-5f02-9a11-845980a1fd5c"
Test = "8dfed614-e22c-5e08-85e1-65c5234f0b40"

[compat]
julia = "1"
LightGraphs = "1"
DataFrames = "< 1, 1"<|MERGE_RESOLUTION|>--- conflicted
+++ resolved
@@ -1,12 +1,7 @@
 name = "Agents"
 uuid = "46ada45e-f475-11e8-01d0-f70cc89e6671"
-<<<<<<< HEAD
 authors = ["Ali Vahdati <arv.kavir@gmail.com>"]
 version = "2.0.1"
-=======
-authors = ["Ali Vahdati <arv.kavir@gmail.com>", "George Datseris"]
-version = "2.0.0"
->>>>>>> f0ae3e46
 
 [deps]
 DataFrames = "a93c6f00-e57d-5684-b7b6-d8193f3e46c0"
