# # Sugarscape
# **Growing Artificial Societies**

# ```@raw html
# <video width="auto" controls autoplay loop>
# <source src="../sugarvis.mp4" type="video/mp4">
# </video>
# ```

# (Descriptions below are from [this page](http://jasss.soc.surrey.ac.uk/12/1/6/appendixB/EpsteinAxtell1996.html))

# ---

# "Growing Artificial Societies" (Epstein & Axtell 1996) is a reference book for scientists interested in agent-based modelling and computer simulation. It represents one of the most paradigmatic and fascinating examples of the so-called generative approach to social science (Epstein 1999). In their book, Epstein & Axtell (1996) present a computational model where a heterogeneous population of autonomous agents compete for renewable resources that are unequally distributed over a 2-dimensional environment. Agents in the model are autonomous in that they are not governed by any central authority and they are heterogeneous in that they differ in their genetic attributes and their initial environmental endowments (e.g. their initial location and wealth). The model grows in complexity through the different chapters of the book as the agents are given the ability to engage in new activities such as sex, cultural exchange, trade, combat, disease transmission, etc. The core of Sugarscape has provided the basis for various extensions to study e.g. norm formation through cultural diffusion (Flentge et al. 2001) and the emergence of communication and cooperation in artificial societies (Buzing et al. 2005). Here we analyse the model described in the second chapter of Epstein & Axtell's (1996) book within the Markov chain framework.

# ## Model structure

# The first model that Epstein & Axtell (1996) present comprises a finite population of agents who live in an environment. The environment is represented by a two-dimensional grid which contains sugar in some of its cells, hence the name Sugarscape. Agents' role in this first model consists in wandering around the Sugarscape harvesting the greatest amount of sugar they can find.

# ### Environment

# The environment is a 50×50 grid that wraps around forming a torus. Grid positions have both a sugar level and a sugar capacity c. A cell's sugar level is the number of units of sugar in the cell (potentially none), and its sugar capacity c is the maximum value the sugar level can take on that cell. Sugar capacity is fixed for each individual cell and may be different for different cells. The spatial distribution of sugar capacities depicts a sugar topography consisting of two peaks (with sugar capacity c = 4) separated by a valley, and surrounded by a desert region of sugarless cells (see Figure 1) - note, however, that the grid wraps around in both directions–.

# The Sugarscape obbeys the following rule:

# Sugarscape growback rule G$\alpha$:
#     At each position, sugar grows back at a rate of $\alpha$ units per time-step up to the cell's capacity c.

# ### Agents

# Every agent is endowed with individual (life-long) characteristics that condition her skills and capacities to survive in the Sugarscape. These individual attributes are:

# * A vision _v_, which is the maximum number of positions the agent can see in each of the four principal lattice directions: north, south, east and west.
# * A metabolic rate _m_, which represents the units of sugar the agent burns per time-step.
# * A maximum age _max-age_, which is the maximum number of time-steps the agent can live.

# Agents also have the capacity to accumulate sugar wealth _w_. An agent's sugar wealth is incremented at the end of each time-step by the sugar collected and decremented by the agent's metabolic rate. __Two agents are not allowed to occupy the same position in the grid.__

# The agents' behaviour is determined by the following two rules:

# #### Agent movement rule _M_:

# Consider the set of unoccupied positions within your vision (including the one you are standing on), identify the one(s) with the greatest amount of sugar, select the nearest one (randomly if there is more than one), move there and collect all the sugar in it. At this point, the agent's accumulated sugar wealth is incremented by the sugar collected and decremented by the agent's metabolic rate _m_. If at this moment the agent's sugar wealth is not greater than zero, then the agent dies.

# #### Agent replacement rule _R_:

# Whenever an agent dies it is replaced by a new agent of age 0 placed on a randomly chosen unoccupied position, having random attributes _v_, _m_ and _max-age_, and random initial wealth w0. All random numbers are drawn from uniform distributions with ranges specified in Table 1 below.

# ### Scheduling of events

# Scheduling is determined by the order in which the different rules _G_, _M_ and _R_ are fired in the model. Environmental rule _G_ comes first, followed by agent rule _M_ (which is executed by all agents in random order) and finally agent rule _R_ is executed (again, by all agents in random order).

# ### Parameterisation

# Our analysis corresponds to a model used by Epstein & Axtell (1996, pg. 33) to study the emergent wealth distribution in the agent population. This model is parameterised as indicated in Table 1 below (where U[a,b] denotes a uniform distribution with range [a,b]).

# Initially, each position of the Sugarscape contains a sugar level equal to its sugar capacity c, and the 250 agents are created at a random unoccupied initial location and with random attributes (using the uniform distributions indicated in Table 1).

# __Table 1__

# | Parameter                                | Value        |
# |------------------------------------------|--------------|
# | Lattice length L                         | 50           |
# | Number of sugar peaks                    | 2            |
# | Growth rate $\alpha$                     | 1            |
# | Number of agents N                       | 250          |
# | Agents' initial wealth w0 distribution   | U[5,25]      |
# | Agents' metabolic rate m distribution    | U[1,4]       |
# | Agents' vision v distribution            | U[1,6]       |
# | Agents' maximum age max-age distribution | U[60,100]    |

using Agents
<<<<<<< HEAD
using Random # hide
Random.seed!(42) # hide
=======
using Plots
using Random
>>>>>>> 5ec02152

mutable struct SugarSeeker <: AbstractAgent
    id::Int
    pos::Dims{2}
    vision::Int
    metabolic_rate::Int
    age::Int
    max_age::Int
    wealth::Int
end

# Functions `distances` and `sugar_caps` produce a matrix for the distribution of sugar capacities."

function distances(pos, sugar_peaks, max_sugar)
    all_dists = Array{Int,1}(undef, length(sugar_peaks))
    for (ind, peak) in enumerate(sugar_peaks)
        d = round(Int, sqrt(sum((pos .- peak) .^ 2)))
        all_dists[ind] = d
    end
    return minimum(all_dists)
end

function sugar_caps(dims, sugar_peaks, max_sugar, dia = 4)
    sugar_capacities = zeros(Int, dims)
    for i in 1:dims[1], j in 1:dims[2]
        sugar_capacities[i, j] = distances((i, j), sugar_peaks, max_sugar)
    end
    for i in 1:dims[1]
        for j in 1:dims[2]
            sugar_capacities[i, j] = max(0, max_sugar - (sugar_capacities[i, j] ÷ dia))
        end
    end
    return sugar_capacities
end

"Start a sugarscape simulation"
function sugarscape(;
    dims = (50, 50),
    sugar_peaks = ((10, 40), (40, 10)),
    growth_rate = 1,
    N = 250,
    w0_dist = (5, 25),
    metabolic_rate_dist = (1, 4),
    vision_dist = (1, 6),
    max_age_dist = (60, 100),
    max_sugar = 4,
)
    sugar_capacities = sugar_caps(dims, sugar_peaks, max_sugar, 6)
    sugar_values = deepcopy(sugar_capacities)
    space = GridSpace(dims)
    properties = Dict(
        :growth_rate => growth_rate,
        :N => N,
        :w0_dist => w0_dist,
        :metabolic_rate_dist => metabolic_rate_dist,
        :vision_dist => vision_dist,
        :max_age_dist => max_age_dist,
        :sugar_values => sugar_values,
        :sugar_capacities => sugar_capacities,
    )
    model = AgentBasedModel(
        SugarSeeker,
        space,
        scheduler = random_activation,
        properties = properties,
    )
    for ag in 1:N
        add_agent_single!(
            model,
            rand(model.rng, vision_dist[1]:vision_dist[2]),
            rand(model.rng, metabolic_rate_dist[1]:metabolic_rate_dist[2]),
            0,
            rand(model.rng, max_age_dist[1]:max_age_dist[2]),
            rand(model.rng, w0_dist[1]:w0_dist[2]),
        )
    end
    return model
end

model = sugarscape()

# Fig. 1: Spatial distribution of sugar capacities in the Sugarscape. Cells are coloured according to their sugar capacity.

using CairoMakie, AbstractPlotting

fig = Figure()
ax = fig[1, 1] = Axis(fig)
hmap = heatmap!(ax, model.sugar_capacities; colormap=cgrad(:thermal))
fig[1, 2] = Colorbar(fig, hmap; width=30)
fig

#

function env!(model)
    ## At each position, sugar grows back at a rate of $\alpha$ units per time-step up to the cell's capacity c.
    togrow = findall(
        x -> model.sugar_values[x] < model.sugar_capacities[x],
        1:length(positions(model)),
    )
    model.sugar_values[togrow] .+= model.growth_rate
end

function movement!(agent, model)
    newsite = agent.pos
    ## find all unoccupied position within vision
    neighbors = nearby_positions(agent.pos, model, agent.vision)
    empty = collect(empty_positions(model))
    if length(empty) > 0
        ## identify the one(s) with greatest amount of sugar
        available_sugar = (model.sugar_values[x,y] for (x, y) in empty)
        maxsugar = maximum(available_sugar)
        if maxsugar > 0
            sugary_sites_inds = findall(x -> x == maxsugar, collect(available_sugar))
            sugary_sites = empty[sugary_sites_inds]
            ## select the nearest one (randomly if more than one)
            for dia in 1:(agent.vision)
                np = nearby_positions(agent.pos, model, dia)
                suitable = intersect(np, sugary_sites)
                if length(suitable) > 0
                    newsite = rand(model.rng, suitable)
                    break
                end
            end
            ## move there and collect all the sugar in it
            newsite != agent.pos && move_agent!(agent, newsite, model)
        end
    end
    ## update wealth (collected - consumed)
    agent.wealth += (model.sugar_values[newsite...] - agent.metabolic_rate)
    model.sugar_values[newsite...] = 0
    ## age
    agent.age += 1
end

function replacement!(agent, model)
    ## If the agent's sugar wealth become zero or less, it dies
    if agent.wealth <= 0 || agent.age >= agent.max_age
        kill_agent!(agent, model)
        ## Whenever an agent dies, a young one is added to a random pos.
        ## New agent has random attributes
        add_agent_single!(
            model,
            rand(model.rng, model.vision_dist[1]:model.vision_dist[2]),
            rand(model.rng, model.metabolic_rate_dist[1]:model.metabolic_rate_dist[2]),
            0,
            rand(model.rng, model.max_age_dist[1]:model.max_age_dist[2]),
            rand(model.rng, model.w0_dist[1]:model.w0_dist[2]),
        )
    end
end

function agent_step!(agent, model)
    movement!(agent, model)
    replacement!(agent, model)
end

# The following animation shows the emergent unequal distribution of agents on resourceful areas.
using InteractiveChaos
figure, abmstepper = abm_plot(model; resolution=(1200, 600), as=10, am='■', ac=:blue, equalaspect=false)
hmap_data = Observable(model.sugar_values)
lay = figure[1, 0] = GridLayout()
ax = lay[1, 1] = Axis(figure)
hmap = heatmap!(ax, hmap_data; colormap=cgrad(:thermal))
lay[1, 2] = Colorbar(figure, hmap; width=20)
figure[0, 1] = Label(figure, "Sugar levels"; textsize=30, tellwidth=false)
title_text = Observable("Agents\nstep 1")
figure[1, 2] = Label(figure, title_text; textsize=30, tellwidth=false)
record(figure, "sugarvis.mp4", 1:50; framerate=9) do i
    Agents.step!(abmstepper, model, agent_step!, env!, 1)
    hmap_data[] = model.sugar_values
    title_text[] = "Agents\nstep $i"
end
nothing # hide
# ```@raw html
# <video width="auto" controls autoplay loop>
# <source src="../sugarvis.mp4" type="video/mp4">
# </video>
# ```
# ### Distribution of wealth across individuals

model2 = sugarscape()
adata, _ = run!(model2, agent_step!, env!, 20, adata = [:wealth])

figure = Figure()
title_text = Observable("Wealth distribution of individuals\nStep 1")
figure[1, 1] = Label(figure, title_text; textsize=30, tellwidth=false)
ax = figure[2, 1] = Axis(figure; xlabel="Wealth", ylabel="Number of agents")
histdata = Observable(adata[adata.step .== 20, :wealth])
hist!(ax, histdata; colormap=cgrad(:viridis), bar_position=:step)
record(figure, "sugarhist.mp4", 0:20; framerate=3) do i
    histdata[] = adata[adata.step .== i, :wealth]
    title_text[] = "Wealth distribution of individuals\nStep $i"
    xlims!(ax, (0, max(histdata[]...)))
    ylims!(ax, (0, 50))
end
nothing # hide

# We see that the distribution of wealth shifts from a more or less uniform distribution to a skewed distribution.

# ```@raw html
# <video width="auto" controls autoplay loop>
# <source src="../sugarhist.mp4" type="video/mp4">
# </video>
# ```

# ## References

# BUZING P, Eiben A & Schut M (2005) Emerging communication and cooperation in evolving agent societies. Journal of Artificial Societies and Social Simulation 8(1)2. http://jasss.soc.surrey.ac.uk/8/1/2.html.

# EPSTEIN J M (1999) Agent-Based Computational Models And Generative Social Science. Complexity 4(5), pp. 41-60.

# EPSTEIN J M & Axtell R L (1996) Growing Artificial Societies: Social Science from the Bottom Up. The MIT Press.

# FLENTGE F, Polani D & Uthmann T (2001) Modelling the emergence of possession norms using memes. Journal of Artificial Societies and Social Simulation 4(4)3. http://jasss.soc.surrey.ac.uk/4/4/3.html.<|MERGE_RESOLUTION|>--- conflicted
+++ resolved
@@ -70,13 +70,8 @@
 # | Agents' maximum age max-age distribution | U[60,100]    |
 
 using Agents
-<<<<<<< HEAD
 using Random # hide
 Random.seed!(42) # hide
-=======
-using Plots
-using Random
->>>>>>> 5ec02152
 
 mutable struct SugarSeeker <: AbstractAgent
     id::Int
