# # Social networks with LightGraphs.jl

# ```@raw html
# <video width="auto" controls autoplay loop>
# <source src="../schoolyard.mp4" type="video/mp4">
# </video>
# ```

# Many ABM frameworks provide graph infrastructure for analysing network properties of agents.
# Agents.jl is no different in that aspect, we have [`GraphSpace`](@ref) for when spatial structure
# is not important, but connections are.

# What if you wish to model something a little more complex? Perhaps a school yard full of students
# running around (in space), interacting via some social network. This is precisely the scenario that
# the [MASON](https://cs.gmu.edu/~eclab/projects/mason/) ABM framework uses as an introductory example
# in their [documentation](https://cs.gmu.edu/~eclab/projects/mason/manual.pdf).

# Rather than implementing an Agents.jl⸺specific graph structure, we can interface with
# [LightGraphs.jl](https://github.com/JuliaGraphs/LightGraphs.jl): a high class library for managing
# and implementing graphs, which can be re-used to establish social networks within existing spaces.

# To begin, we load in some dependencies

<<<<<<< HEAD
using Agents, LightGraphs, SimpleWeightedGraphs, SparseArrays, Random
using InteractiveChaos
using AbstractPlotting
import CairoMakie
=======
using Agents, LightGraphs, SimpleWeightedGraphs, SparseArrays, Plots, Random
gr() # hide
>>>>>>> 5ec02152

# And create a very simple agent.

mutable struct Student <: AbstractAgent
    id::Int
    pos::Tuple{Float64,Float64}
end

# ## Rules of the schoolyard

# It's lunchtime, and the students are going out to play.
# We assume the school building is in the centre of our space, with some fences around the building.
# A teacher monitors the students, and makes sure they don't stray too far towards the fence.
# We use a `teacher_attractor` force to simulate a teacher's attentiveness.
# Students head out to the schoolyard in random directions, but adhere to some social norms.

# Each student has one *friend* and one *foe*. These are chosen at random in our model, so it's
# possible that for any pair of students, one likes the other but this feeling is not reciprocated.
# The bond between pairs is chosen at random between 0 and 1, with a bond of 1 being the strongest.
# If the bond is *friendly*, agents wish above all else to be near their *friend*.
# Bonds that are *unfriendly* see students moving as far away as possible from their *foe*.

# ## Initialising the model

function schoolyard(;
    numStudents = 50,
    teacher_attractor = 0.15,
    noise = 0.1,
    max_force = 1.7,
    spacing = 4.0,
)
    model = ABM(
        Student,
        ContinuousSpace((100, 100), spacing; periodic = false);
        properties = Dict(
            :teacher_attractor => teacher_attractor,
            :noise => noise,
            :buddies => SimpleWeightedDiGraph(numStudents),
            :max_force => max_force,
        ),
    )
    for student in 1:numStudents
        ## Students begin near the school building
        add_agent!(model.space.extent .* 0.5 .+ Tuple(rand(model.rng, 2)) .- 0.5, model)

        ## Add one friend and one foe to the social network
        friend = rand(model.rng, filter(s -> s != student, 1:numStudents))
        add_edge!(model.buddies, student, friend, rand(model.rng))
        foe = rand(model.rng, filter(s -> s != student, 1:numStudents))
        add_edge!(model.buddies, student, foe, -rand(model.rng))
    end
    model
end

# Our model contains the `buddies` property, which is our LightGraphs.jl directed, weighted graph.
# As we can see in the loop, we choose one `friend` and one `foe` at random for each `student` and
# assign their relationship as a weighted edge on the graph.

# ## Movement dynamics

distance(pos) = sqrt(pos[1]^2 + pos[2]^2)
scale(L, force) = (L / distance(force)) .* force

function agent_step!(student, model)
    ## place a teacher in the center of the yard, so we don’t go too far away
    teacher = (model.space.extent .* 0.5 .- student.pos) .* model.teacher_attractor

    ## add a bit of randomness
    noise = model.noise .* (Tuple(rand(model.rng, 2)) .- 0.5)

    ## Adhere to the social network
    network = model.buddies.weights[student.id, :]
    tidxs, tweights = findnz(network)
    network_force = (0.0, 0.0)
    for (widx, tidx) in enumerate(tidxs)
        buddiness = tweights[widx]
        force = (student.pos .- model[tidx].pos) .* buddiness
        if buddiness >= 0
            ## The further I am from them, the more I want to go to them
            if distance(force) > model.max_force # I'm far enough away
                force = scale(model.max_force, force)
            end
        else
            ## The further I am away from them, the better
            if distance(force) > model.max_force # I'm far enough away
                force = (0.0, 0.0)
            else
                L = model.max_force - distance(force)
                force = scale(L, force)
            end
        end
        network_force = network_force .+ force
    end

    ## Add all forces together to assign the students next position
    new_pos = student.pos .+ noise .+ teacher .+ network_force
    move_agent!(student, new_pos, model)
end

# Applying the rules for movement is relatively simple. For the network specifically,
# we find the student's `network` and figure out how far apart they are. We scale this
# by the `buddiness` factor (how much force we should apply), then figure out if
# that force should be in a positive or negative direction (*friend* or *foe*?).

# The `findnz` function is something that may require some further explanation.
# LightGraphs uses sparse vectors internally to efficiently represent data.
# When we find the `network` of our `student`, we want to convert the result to
# a dense representation by **find**ing the **n**on-**z**ero (`findnz`) elements.

# ## Visualising the system

# Now, we can watch the dynamics of the social system unfold:

Random.seed!(6548) #hide
model = schoolyard()

s = Observable(0) # counter of current step
t = lift(x -> "Playgound Dynamics, step = "*string(x), s)
f, abmstepper = abm_plot(model, as = 15)
ax = contents(f[1, 1])[1]
## ax.title = t[]
scatter!([50 50]; color = :red) # Show position of teacher
limits!(ax, 0, 100, 0, 100)
hidedecorations!(ax)
record(f, "schoolyard.mp4", 1:40; framerate = 15) do i
    Agents.step!(abmstepper, model, agent_step!, dummystep, 1)
    s[] = i; s[] = s[]
    ## ax.title = t[]
end
# ```@raw html
# <video width="auto" controls autoplay loop>
# <source src="../schoolyard.mp4" type="video/mp4">
# </video>
# ```<|MERGE_RESOLUTION|>--- conflicted
+++ resolved
@@ -21,15 +21,10 @@
 
 # To begin, we load in some dependencies
 
-<<<<<<< HEAD
 using Agents, LightGraphs, SimpleWeightedGraphs, SparseArrays, Random
 using InteractiveChaos
 using AbstractPlotting
 import CairoMakie
-=======
-using Agents, LightGraphs, SimpleWeightedGraphs, SparseArrays, Plots, Random
-gr() # hide
->>>>>>> 5ec02152
 
 # And create a very simple agent.
 
