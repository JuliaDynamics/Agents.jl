# # Opinion spread

# ```@raw html
# <video width="auto" controls autoplay loop>
# <source src="../opinion.mp4" type="video/mp4">
# </video>
# ```

# This is a simple model of how an opinion spreads through a community.
# Each individual has a number of opinions as a list of integers.
# They can change their opinion by changing the numbers in the list.

# Agents can change their opinion at each step.
# They choose one of their neighbors randomly, and adopt one of the neighbor's opinion.
# They are more likely to adopt their neighbors opinion if the share more opinions with each other.

using Agents
<<<<<<< HEAD
using InteractiveChaos # plotting agents
using AbstractPlotting # plotting data
import CairoMakie # for static plotting
using Random # hide
=======
using Plots
using Random
>>>>>>> 5ec02152

# ## Building the model
# ### 1. Model creation

mutable struct Citizen <: AbstractAgent
    id::Int
    pos::Dims{2}
    stabilized::Bool
    opinion::Array{Int,1}
    prev_opinion::Array{Int,1}
end

function create_model(; dims = (10, 10), nopinions = 3, levels_per_opinion = 4)
    space = GridSpace(dims)
    properties = Dict(:nopinions => nopinions)
    model = AgentBasedModel(
        Citizen,
        space,
        scheduler = random_activation,
        properties = properties,
    )
    for pos in positions(model)
        add_agent!(
            pos,
            model,
            false,
            rand(model.rng, 1:levels_per_opinion, nopinions),
            rand(model.rng, 1:levels_per_opinion, nopinions),
        )
    end
    return model
end

# ### 2. Stepping functions

function adopt!(agent, model)
    neighbor = rand(model.rng, collect(nearby_ids(agent, model)))
    matches = model[neighbor].opinion .== agent.opinion
    nmatches = count(matches)
    if nmatches < model.nopinions && rand(model.rng) < nmatches / model.nopinions
        switchId = rand(model.rng, findall(x -> x == false, matches))
        agent.opinion[switchId] = model[neighbor].opinion[switchId]
    end
end

function update_prev_opinion!(agent, model)
    for i in 1:(model.nopinions)
        agent.prev_opinion[i] = agent.opinion[i]
    end
end

function is_stabilized!(agent, model)
    if agent.prev_opinion == agent.opinion
        agent.stabilized = true
    else
        agent.stabilized = false
    end
end

function agent_step!(agent, model)
    update_prev_opinion!(agent, model)
    adopt!(agent, model)
    is_stabilized!(agent, model)
end

# ## Running the model

# First, we create a stopping condition, which runs the model until all agents stabilize.

rununtil(model, s) = count(a -> a.stabilized, allagents(model)) == length(positions(model))

# Then we create our model, run it and collect some information

model = create_model(nopinions = 3, levels_per_opinion = 4)

agentdata, _ = run!(model, agent_step!, dummystep, rununtil, adata = [(:stabilized, count)])

# ## Plotting

# The plot shows the number of stable agents, that is, number of agents whose opinions
# don't change from one step to the next. Note that the number of stable agents can
# fluctuate before the final convergence.

f = Figure(resolution = (600, 400))
ax =
    f[1, 1] = Axis(
        f,
        xlabel = "Generation",
        ylabel = "# of stabilized agents",
        title = "Population Stability",
    )
lines!(ax, 1:size(agentdata, 1), agentdata.count_stabilized, linewidth = 2, color = :blue)
f

# ### Animation

# Here is an animation that shows change of agent opinions over time.
# The first three opinions of an agent determines its color in RGB.
Random.seed!(648) # hide
levels_per_opinion = 3
ac(agent) = CairoMakie.RGB((agent.opinion[1:3] ./ levels_per_opinion)...)
model = create_model(nopinions = 3, levels_per_opinion = levels_per_opinion)

abm_video(
    "opinion.mp4",
    model,
    agent_step!;
    ac = ac,
    am = '■',
    as = 20,
    framerate = 20,
    frames = 265,
    title = "Opinion Spread",
)
nothing # hide
# ```@raw html
# <video width="auto" controls autoplay loop>
# <source src="../opinion.mp4" type="video/mp4">
# </video>
# ```<|MERGE_RESOLUTION|>--- conflicted
+++ resolved
@@ -15,15 +15,10 @@
 # They are more likely to adopt their neighbors opinion if the share more opinions with each other.
 
 using Agents
-<<<<<<< HEAD
 using InteractiveChaos # plotting agents
 using AbstractPlotting # plotting data
 import CairoMakie # for static plotting
 using Random # hide
-=======
-using Plots
-using Random
->>>>>>> 5ec02152
 
 # ## Building the model
 # ### 1. Model creation
