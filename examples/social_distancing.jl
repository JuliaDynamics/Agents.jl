# # Continuous space social distancing for COVID-19
# ```@raw html
# <video width="auto" controls autoplay loop>
# <source src="../socialdist5.mp4" type="video/mp4">
# </video>
# ```

# This is a model similar to our [SIR model for the spread of COVID-19](@ref).
# But instead of having different cities, we let agents move in one continuous
# space and transfer the disease if they come into contact with one another.
# This model is partly inspired by
# [this article](https://www.washingtonpost.com/graphics/2020/world/corona-simulator/),
# and can complement the SIR graph model. The graph model can model virus transfer between
# cities, whilst this model can be used to study what happens within a city.

# The example here serves additionally as an introduction to using continuous space, modelling
# billiard-like collisions in that space, and animating the agent motion in the space.
# Notice that a detailed description of the basics of the model regarding disease spreading
# exists in the SIR example, and is not repeated here.

# It is also available from the `Models` module as [`Models.social_distancing`](@ref).

# ## Moving agents in continuous space

# Let us first create a simple model where balls move around in a continuous space.
# We need to create agents that comply with [`ContinuousSpace`](@ref), i.e.
# they have a `pos` and `vel` fields, both of which are tuples of float numbers.

<<<<<<< HEAD
using Agents, Random

=======
using Agents, Random, Plots
gr() # hide
cd(@__DIR__) #src
>>>>>>> 5ec02152
mutable struct Agent <: AbstractAgent
    id::Int
    pos::NTuple{2,Float64}
    vel::NTuple{2,Float64}
    mass::Float64
end

# The `mass` field will come in handy later on, when we implement social isolation
# (i.e. that some agents don't move and can't be moved).

# Let's also initialize a trivial model with continuous space
function ball_model(; speed = 0.002)
    space2d = ContinuousSpace((1, 1), 0.02)
    model = ABM(Agent, space2d, properties = Dict(:dt => 1.0), rng = MersenneTwister(42))

    ## And add some agents to the model
    for ind in 1:500
        pos = Tuple(rand(model.rng, 2))
        vel = sincos(2π * rand(model.rng)) .* speed
        add_agent!(pos, model, vel, 1.0)
    end
    return model
end

model = ball_model()

# We took advantage of the functionality of [`add_agent!`](@ref) that creates the
# agents automatically. For now all agents have the same absolute `speed`, and `mass`.

# The agent step function for now is trivial. It is just [`move_agent!`](@ref) in
# continuous space
agent_step!(agent, model) = move_agent!(agent, model, model.dt)
nothing # hide

# `dt` is our time resolution, but we will talk about this more later!
# Cool, let's see now how this model evolves.
using InteractiveChaos, CairoMakie

abm_video(
    "socialdist1.mp4",
    model,
    agent_step!;
    title = "Ball Model",
    frames = 50,
    spf = 2,
    framerate = 25,
)
nothing # hide
# ```@raw html
# <video width="auto" controls autoplay loop>
# <source src="../socialdist1.mp4" type="video/mp4">
# </video>
# ```

# As you can see the agents move in a straight line in periodic space.
# There is no interaction yet. Let's change that.

# ## Billiard-like interaction
# We will model the agents as balls that collide with each other.
# To this end, we will use two functions from the continuous space API:
# 1. [`interacting_pairs`](@ref)
# 1. [`elastic_collision!`](@ref)

# We want all agents to interact in one go, and we want to avoid double interactions
# (as instructed by [`interacting_pairs`](@ref)), so we define a model step and re-run the
# animation.
function model_step!(model)
    for (a1, a2) in interacting_pairs(model, 0.012, :nearest)
        elastic_collision!(a1, a2, :mass)
    end
end

model2 = ball_model()

abm_video(
    "socialdist2.mp4",
    model2,
    agent_step!,
    model_step!;
    title = "Billiard-like",
    frames = 50,
    spf = 2,
    framerate = 25,
)
nothing # hide
# ```@raw html
# <video width="auto" controls autoplay loop>
# <source src="../socialdist2.mp4" type="video/mp4">
# </video>
# ```

# Alright, this works great so far!

# !!! warning "Agents.jl is not a billiards simulator!"
#     Please understand that Agents.jl does not accurately simulate billiard systems.
#     This is the job of Julia packages [HardSphereDynamics.jl](https://github.com/JuliaDynamics/HardSphereDynamics.jl)
#     or [DynamicalBilliards.jl](https://juliadynamics.github.io/DynamicalBilliards.jl/dev/).
#     In Agents.jl we only provide an approximating function `elastic_collision!`. The
#     accuracy of this simulation increases as the time resolution `dt` decreases,
#     but even in the limit `dt → 0` we still don't reach the accuracy of proper billiard packages.
#
#     Also notice that the plotted size of the circles representing agents is not
#     deduced from the `interaction_radius` (as it should).
#     We only eye-balled it to look similar enough.

# ## Immovable agents
# For the following social distancing example, it will become crucial that some
# agents don't move, and can't be moved (i.e. they stay "isolated"). This is
# very easy to do with the [`elastic_collision!`](@ref) function, we only have to make
# some agents have infinite mass

model3 = ball_model()

for id in 1:400
    agent = model3[id]
    agent.mass = Inf
    agent.vel = (0.0, 0.0)
end

# let's animate this again
abm_video(
    "socialdist3.mp4",
    model3,
    agent_step!,
    model_step!;
    title = "Billiard-like with stationary agents",
    frames = 50,
    spf = 2,
    framerate = 25,
)
nothing # hide
# ```@raw html
# <video width="auto" controls autoplay loop>
# <source src="../socialdist3.mp4" type="video/mp4">
# </video>
# ```

# ## Adding Virus spread (SIR)
# We now add more functionality to these agents, according to the SIR model
# (see previous example).
# They can be infected with a disease and transfer the disease to other agents around them.

mutable struct PoorSoul <: AbstractAgent
    id::Int
    pos::NTuple{2,Float64}
    vel::NTuple{2,Float64}
    mass::Float64
    days_infected::Int  # number of days since is infected
    status::Symbol  # :S, :I or :R
    β::Float64
end

# Here `β` is the transmission probability, which we choose to make an
# agent parameter instead of a model parameter. It reflects the level of hygiene
# of an individual. In a realistic scenario, the actual virus transmission
# would depend on the `β` value of both agents, but we don't do that here for
# simplicity.

# We also significantly modify the model creation, to have SIR-related parameters.
# Each step in the model corresponds to one hour.

const steps_per_day = 24

using DrWatson: @dict
function sir_initiation(;
    infection_period = 30 * steps_per_day,
    detection_time = 14 * steps_per_day,
    reinfection_probability = 0.05,
    isolated = 0.0, # in percentage
    interaction_radius = 0.012,
    dt = 1.0,
    speed = 0.002,
    death_rate = 0.044, # from website of WHO
    N = 1000,
    initial_infected = 5,
    seed = 42,
    βmin = 0.4,
    βmax = 0.8,
)

    properties = @dict(
        infection_period,
        reinfection_probability,
        detection_time,
        death_rate,
        interaction_radius,
        dt,
    )
<<<<<<< HEAD
    space = ContinuousSpace((1, 1), 0.02)
    model = ABM(PoorSoul, space, properties = properties)
=======
    space = ContinuousSpace((1,1), 0.02)
    model = ABM(PoorSoul, space, properties = properties, rng = MersenneTwister(seed))
>>>>>>> 5ec02152

    ## Add initial individuals
    for ind in 1:N
        pos = Tuple(rand(model.rng, 2))
        status = ind ≤ N - initial_infected ? :S : :I
        isisolated = ind ≤ isolated * N
        mass = isisolated ? Inf : 1.0
        vel = isisolated ? (0.0, 0.0) : sincos(2π * rand(model.rng)) .* speed

        ## very high transmission probability
        ## we are modelling close encounters after all
        β = (βmax - βmin) * rand(model.rng) + βmin
        add_agent!(pos, model, vel, mass, 0, status, β)
    end

    return model
end
nothing # hide

# Notice the constant `steps_per_day`, which approximates how many model steps
# correspond to one day (since the parameters we used in the previous graph SIR example
# were given in days).

# To visualize this model, we will use black color for the susceptible, red for
# the infected infected and green for the recovered, leveraging
# [`InteractiveChaos.abm_plot`](@ref).

sir_model = sir_initiation()

sir_colors(a) = a.status == :S ? "#2b2b33" : a.status == :I ? "#bf2642" : "#338c54"

fig, abmstepper = abm_plot(sir_model; ac = sir_colors)
display(fig)

# We have increased the size of the model 10-fold (for more realistic further analysis)

# To actually spread the virus, we modify the `model_step!` function,
# so that individuals have a probability to transmit the disease as they interact.

function transmit!(a1, a2, rp)
    ## for transmission, only 1 can have the disease (otherwise nothing happens)
    count(a.status == :I for a in (a1, a2)) ≠ 1 && return
    infected, healthy = a1.status == :I ? (a1, a2) : (a2, a1)

    rand(model.rng) > infected.β && return

    if healthy.status == :R
        rand(model.rng) > rp && return
    end
    healthy.status = :I
end

function sir_model_step!(model)
    r = model.interaction_radius
    for (a1, a2) in interacting_pairs(model, r, :nearest)
        transmit!(a1, a2, model.reinfection_probability)
        elastic_collision!(a1, a2, :mass)
    end
end
nothing # hide

# Notice that it is not necessary that the transmission interaction radius is the same
# as the billiard-ball dynamics. We only have them the same here for convenience,
# but in a real model they will probably differ.

# We also modify the `agent_step!` function, so that we keep track of how long the
# agent has been infected, and whether they have to die or not.

function sir_agent_step!(agent, model)
    move_agent!(agent, model, model.dt)
    update!(agent)
    recover_or_die!(agent, model)
end

update!(agent) = agent.status == :I && (agent.days_infected += 1)

function recover_or_die!(agent, model)
    if agent.days_infected ≥ model.infection_period
        if rand(model.rng) ≤ model.death_rate
            kill_agent!(agent, model)
        else
            agent.status = :R
            agent.days_infected = 0
        end
    end
end
nothing # hide

# Alright, now we can animate this process for default parameters

sir_model = sir_initiation()

abm_video(
    "socialdist4.mp4",
    sir_model,
    sir_agent_step!,
    sir_model_step!;
    title = "SIR model",
    frames = 100,
    ac = sir_colors,
    as = 10,
    spf = 1,
    framerate = 20,
)
nothing # hide
# ```@raw html
# <video width="auto" controls autoplay loop>
# <source src="../socialdist4.mp4" type="video/mp4">
# </video>
# ```

# ## Exponential spread
# We can all agree that these animations look interesting, but let's do some actual
# analysis of this model. The quantity we wish to look at
# is the number of infected over time, so let's calculate this, similarly with
# the graph SIR model.

infected(x) = count(i == :I for i in x)
recovered(x) = count(i == :R for i in x)
adata = [(:status, infected), (:status, recovered)]
nothing # hide

# Let's do the following runs, with different parameters probabilities
r1, r2 = 0.04, 0.33
β1, β2 = 0.5, 0.1
sir_model1 = sir_initiation(reinfection_probability = r1, βmin = β1)
sir_model2 = sir_initiation(reinfection_probability = r2, βmin = β1)
sir_model3 = sir_initiation(reinfection_probability = r1, βmin = β2)

data1, _ = run!(sir_model1, sir_agent_step!, sir_model_step!, 2000; adata)
data2, _ = run!(sir_model2, sir_agent_step!, sir_model_step!, 2000; adata)
data3, _ = run!(sir_model3, sir_agent_step!, sir_model_step!, 2000; adata)

data1[(end-10):end, :]

# Now, we can plot the number of infected versus time
figure = Figure()
ax = figure[1, 1] = Axis(figure; ylabel = "Infected")
l1 = lines!(ax, data1[:, aggname(:status, infected)], color = :orange)
l2 = lines!(ax, data2[:, aggname(:status, infected)], color = :blue)
l3 = lines!(ax, data3[:, aggname(:status, infected)], color = :green)
figure[1, 2] =
    Legend(figure, [l1, l2, l3], ["r=$r1, beta=$β1", "r=$r2, beta=$β1", "r=$r1, beta=$β2"])
figure

# Exponential growth is evident in all cases.

# ## Social distancing
# Of course in reality a dampening mechanism will (hopefully) happen before all
# of the population is infected: a vaccine. This effectively introduces a 4th type
# of status, `:V` for vaccinated. This type can't get infected, and thus all remaining
# individuals that are already infected will (hopefully) survive or die out.

# Until that point, social distancing is practiced.
# The best way to model social distancing is to make some agents simply not move
# (which feels like it approximates reality better).

sir_model = sir_initiation(isolated = 0.8)
abm_video(
    "socialdist5.mp4",
    sir_model,
    sir_agent_step!,
    sir_model_step!;
    title = "Social Distancing",
    frames = 100,
    spf = 2,
    ac = sir_colors,
    framerate = 20,
)
nothing # hide
# ```@raw html
# <video width="auto" controls autoplay loop>
# <source src="../socialdist5.mp4" type="video/mp4">
# </video>
# ```

# Here we let some 20% of the population *not* be isolated, probably teenagers still partying,
# or anti-vaxers / flat-earthers that don't believe in science.
# Still, you can see that the spread of the virus is dramatically contained.

# Let's look at the actual numbers, because animations are cool,
# but science is even cooler.

r4 = 0.04
sir_model4 = sir_initiation(reinfection_probability = r4, βmin = β1, isolated = 0.8)

data4, _ = run!(sir_model4, sir_agent_step!, sir_model_step!, 2000; adata)

l4 = lines!(ax, data4[:, aggname(:status, infected)], color = :red)
figure[1, 2] = Legend(
    figure,
    [l1, l2, l3, l4],
    ["r=$r1, beta=$β1", "r=$r2, beta=$β1", "r=$r1, beta=$β2", "r=$r4, social distancing"],
)
figure

# Here you can see the characteristic "flattening the curve" phrase you hear all over the
# news.<|MERGE_RESOLUTION|>--- conflicted
+++ resolved
@@ -26,14 +26,9 @@
 # We need to create agents that comply with [`ContinuousSpace`](@ref), i.e.
 # they have a `pos` and `vel` fields, both of which are tuples of float numbers.
 
-<<<<<<< HEAD
-using Agents, Random
-
-=======
 using Agents, Random, Plots
 gr() # hide
 cd(@__DIR__) #src
->>>>>>> 5ec02152
 mutable struct Agent <: AbstractAgent
     id::Int
     pos::NTuple{2,Float64}
@@ -222,13 +217,8 @@
         interaction_radius,
         dt,
     )
-<<<<<<< HEAD
-    space = ContinuousSpace((1, 1), 0.02)
-    model = ABM(PoorSoul, space, properties = properties)
-=======
     space = ContinuousSpace((1,1), 0.02)
     model = ABM(PoorSoul, space, properties = properties, rng = MersenneTwister(seed))
->>>>>>> 5ec02152
 
     ## Add initial individuals
     for ind in 1:N
