# # Schelling's segregation model

# ```@raw html
# <video width="auto" controls autoplay loop>
# <source src="../schelling.mp4" type="video/mp4">
# </video>
# ```

# In this introductory example we demonstrate Agents.jl's architecture and
# features through building
# the following definition of Schelling's segregation model:

# * Agents belong to one of two groups (0 or 1).
# * The agents live in a two-dimensional Chebyshev grid (8 neighbors per position).
# * If an agent is in the same group with at least three neighbors, then it is happy.
# * If an agent is unhappy, it keeps moving to new locations until it is happy.

# Schelling's model shows that even small preferences of agents to have neighbors
# belonging to the same group (e.g. preferring that at least 30% of neighbors to
# be in the same group) could lead to total segregation of neighborhoods.

# This model is also available as [`Models.schelling`](@ref).

# ## Defining the agent type

<<<<<<< HEAD
using Agents
using StatsBase: mean
=======
using Agents, Plots
gr() # hide
>>>>>>> 5ec02152

mutable struct SchellingAgent <: AbstractAgent
    id::Int # The identifier number of the agent
    pos::Dims{2} # The x, y location of the agent on a 2D grid
    mood::Bool # whether the agent is happy in its position. (true = happy)
    group::Int # The group of the agent,  determines mood as it interacts with neighbors
end

# Notice that the position of this Agent type is a `Dims{2}`, equivalent to
# `NTuple{2,Int}`, because we will use a 2-dimensional `GridSpace`.

# We added two more fields for this model, namely a `mood` field which will
# store `true` for a happy agent and `false` for an unhappy one, and an `group`
# field which stores `0` or `1` representing two groups.

# Notice also that we could have taken advantage of the macro [`@agent`](@ref) (and in
# fact, this is recommended), and defined the same agent as:
# ```julia
# @agent SchellingAgent GridAgent{2} begin
#     mood::Bool
#     group::Int
# end
# ```

# ## Creating a space

# For this example, we will be using a Chebyshev 2D grid, e.g.

space = GridSpace((10, 10), periodic = false)

# ## Creating an ABM

# To make our model we follow the instructions of [`AgentBasedModel`](@ref).
# We also want to include a property `min_to_be_happy` in our model, and so we have:

properties = Dict(:min_to_be_happy => 3)
schelling = ABM(SchellingAgent, space; properties)

# Here we used the default scheduler (which is also the fastest one) to create
# the model. We could instead try to activate the agents according to their
# property `:group`, so that all agents of group 1 act first.
# We would then use the scheduler [`property_activation`](@ref) like so:

schelling2 = ABM(
    SchellingAgent,
    space;
    properties = properties,
    scheduler = property_activation(:group),
)

# Notice that `property_activation` accepts an argument and returns a function,
# which is why we didn't just give `property_activation` to `scheduler`.

# ## Creating the ABM through a function

# Here we put the model instantiation in a function so that
# it will be easy to recreate the model and change its parameters.

# In addition, inside this function, we populate the model with some agents.
# We also change the scheduler to [`random_activation`](@ref).
# Because the function is defined based on keywords,
# it will be of further use in [`paramscan`](@ref) below.

using Random # for reproducibility
function initialize(; numagents = 320, griddims = (20, 20), min_to_be_happy = 3, seed = 125)
    space = GridSpace(griddims, periodic = false)
    properties = Dict(:min_to_be_happy => min_to_be_happy)
    model = ABM(SchellingAgent, space;
                properties = properties, scheduler = random_activation)
    ## populate the model with agents, adding equal amount of the two types of agents
    ## at random positions in the model
    Random.seed!(seed)
    for n in 1:numagents
        agent = SchellingAgent(n, (1, 1), false, n < numagents / 2 ? 1 : 2)
        add_agent_single!(agent, model)
    end
    return model
end
nothing # hide

# Notice that the position that an agent is initialized does not matter
# in this example.
# This is because we use [`add_agent_single!`](@ref), which places the agent in a random,
# empty location on the grid, thus updating its position.

# ## Defining a step function

# Finally, we define a _step_ function to determine what happens to an
# agent when activated.

function agent_step!(agent, model)
    agent.mood == true && return # do nothing if already happy
    minhappy = model.min_to_be_happy
    neighbor_positions = nearby_positions(agent, model)
    count_neighbors_same_group = 0
    ## For each neighbor, get group and compare to current agent's group
    ## and increment count_neighbors_same_group as appropriately.
    for neighbor in nearby_agents(agent, model)
        if agent.group == neighbor.group
            count_neighbors_same_group += 1
        end
    end
    ## After counting the neighbors, decide whether or not to move the agent.
    ## If count_neighbors_same_group is at least the min_to_be_happy, set the
    ## mood to true. Otherwise, move the agent to a random position.
    if count_neighbors_same_group ≥ minhappy
        agent.mood = true
    else
        move_agent_single!(agent, model)
    end
    return
end
nothing # hide

# For the purpose of this implementation of Schelling's segregation model,
# we only need an agent step function.

# When defining `agent_step!`, we used some of the built-in functions of Agents.jl,
# such as [`nearby_positions`](@ref) that returns the neighboring position
# on which the agent resides, [`ids_in_position`](@ref) that returns the
# IDs of the agents on a given position, and [`move_agent_single!`](@ref) which moves
# agents to random empty position on the grid. A full list of built-in functions
# and their explanations are available in the [API](@ref) page.

# ## Stepping the model

# Let's initialize the model with 370 agents on a 20 by 20 grid.

model = initialize()

# We can advance the model one step
step!(model, agent_step!)

# Or for three steps
step!(model, agent_step!, 3)

# ## Running the model and collecting data

# We can use the [`run!`](@ref) function with keywords to run the model for
# multiple steps and collect values of our desired fields from every agent
# and put these data in a `DataFrame` object.
# We define vector of `Symbols`
# for the agent fields that we want to collect as data
adata = [:pos, :mood, :group]

model = initialize()
data, _ = run!(model, agent_step!, 5; adata)
data[1:10, :] # print only a few rows

# We could also use functions in `adata`, for example we can define
x(agent) = agent.pos[1]
model = initialize()
adata = [x, :mood, :group]
data, _ = run!(model, agent_step!, 5; adata)
data[1:10, :]

# With the above `adata` vector, we collected all agent's data.
# We can instead collect aggregated data for the agents.
# For example, let's only get the number of happy individuals, and the
# maximum of the "x" (not very interesting, but anyway!)

model = initialize();
adata = [(:mood, sum), (x, maximum)]
data, _ = run!(model, agent_step!, 5; adata)
data

# Other examples in the documentation are more realistic, with a much more meaningful
# collected data. Don't forget to use the function [`aggname`](@ref) to access the
# columns of the resulting dataframe by name.

# ## Visualizing the data

<<<<<<< HEAD
# We can use the [`abm_plot`](@ref) function to plot the distribution of agents on a
# 2D grid at every generation, via the
# [InteractiveChaos.jl](https://juliadynamics.github.io/InteractiveChaos.jl/dev/) package
# and the [Makie.jl](http://makie.juliaplots.org/stable/) plotting ecosystem.

=======
# We can use the [`plotabm`](@ref) function to plot the distribution of agents on a
# 2D grid at every generation.
>>>>>>> 5ec02152
# Let's color the two groups orange and blue and make one a square and the other a circle.
using InteractiveChaos
import CairoMakie # choosing a plotting backend

groupcolor(a) = a.group == 1 ? :blue : :orange
groupmarker(a) = a.group == 1 ? :circle : :rect
figure, _ = abm_plot(model; ac = groupcolor, am = groupmarker, as = 10)

# ## Animating the evolution

# The function [`abm_video`](@ref) can be used to save an animation of the ABM into a
# video. You could of course also explicitly use `abm_plot` in a `record` loop for
# finer control over additional plot elements.

model = initialize();
abm_video(
    "schelling.mp4", model, agent_step!;
    ac = groupcolor, am = groupmarker, as = 10,
    framerate = 4, frames = 20,
    title = "Schelling's segregation model"
)
nothing # hide
# ```@raw html
# <video width="auto" controls autoplay loop>
# <source src="../schelling.mp4" type="video/mp4">
# </video>
# ```

# ## Launching the interactive application
# Given the definitions we have already created for a normally plotting or animating the ABM
# it is almost trivial to launch an interactive application for it, through the function
# [`abm_data_exploration`](@ref).

# We define a dictionary that maps some model-level parameters to a range of potential
# values, so that we can interactively change them.
parange = Dict(:min_to_be_happy => 0:8)

# We also define the data we want to collect and interactively explore, and also
# some labels for them, for shorter names (since the defaults can get large)
adata = [(:mood, sum), (x, mean)]
alabels = ["happy", "avg. x"]

model = initialize(; numagents = 300) # fresh model, noone happy

# ```julia
# figure, adf, mdf = abm_data_exploration(
#     model, agent_step!, dummystep, parange;
#     ac = groupcolor, am = groupmarker, as = 10,
#     adata, alabels
# )
# ```
#
# ```@raw html
# <video width="100%" height="auto" controls autoplay loop>
# <source src="https://raw.githubusercontent.com/JuliaDynamics/JuliaDynamics/master/videos/agents/schelling_app.mp4?raw=true" type="video/mp4">
# </video>
# ```


# ## Replicates and parallel computing

# We can run replicates of a simulation and collect all of them in a single `DataFrame`.
# To that end, we only need to specify `replicates` in the `run!` function:

model = initialize(numagents = 370, griddims = (20, 20), min_to_be_happy = 3)
data, _ = run!(model, agent_step!, 5; adata = adata, replicates = 3)
data[(end - 10):end, :]

# It is possible to run the replicates in parallel.
# For that, we should start julia with `julia -p n` where is the number
# of processing cores. Alternatively, we can define the number of cores from
# within a Julia session:

# ```julia
# using Distributed
# addprocs(4)
# ```

# For distributed computing to work, all definitions must be preceded with
# `@everywhere`, e.g.

# ```julia
# @everywhere using Agents
# @everywhere mutable struct SchellingAgent ...
# ```

# Then we can tell the `run!` function to run replicates in parallel:

# ```julia
# data, _ = run!(model, agent_step!, 2, adata=adata,
#                replicates=5, parallel=true)
# ```

# ## Scanning parameter ranges

# We often are interested in the effect of different parameters on the behavior of an
# agent-based model. `Agents.jl` provides the function [`paramscan`](@ref) to automatically explore
# the effect of different parameter values.

# We have already defined our model initialization function as `initialize`.
# We now also define a processing function, that returns the percentage of
# happy agents:

happyperc(moods) = count(x -> x == true, moods) / length(moods)
adata = [(:mood, happyperc)]

parameters = Dict(
    :min_to_be_happy => collect(2:5), # expanded
    :numagents => [200, 300],         # expanded
    :griddims => (20, 20),            # not Vector = not expanded
)

data, _ = paramscan(parameters, initialize; adata = adata, n = 3, agent_step! = agent_step!)
data

# `paramscan` also allows running replicates per parameter setting:

data, _ = paramscan(
    parameters,
    initialize;
    adata = adata,
    n = 3,
    agent_step! = agent_step!,
    replicates = 3,
)

data[(end - 10):end, :]

# We can combine all replicates with an aggregating function, such as mean, using
# the `groupby` and `combine` functions from the `DataFrames` package:

using DataFrames: groupby, combine, Not, select!
using Statistics: mean
gd = groupby(data,[:step, :min_to_be_happy, :numagents])
data_mean = combine(gd,[:happyperc_mood,:replicate] .=> mean)

select!(data_mean, Not(:replicate_mean))

# Note that the second argument takes the column names on which to split the data,
# i.e., it denotes which columns should not be aggregated. It should include
# the `:step` column and any parameter that changes among simulations. But it should
# not include the `:replicate` column.
<<<<<<< HEAD
# So in principle what we are doing here is simply averaging our result across the replicates.

=======
# So in principle what we are doing here is simply averaging our result across the replicates.

# ## Launching the interactive application
# Given the definitions we have already created for a normal study of the Schelling model,
# it is almost trivial to launch an interactive application for it.
# First, we load `InteractiveDynamics` to access `abm_data_exploration`
# %% #src
# ```julia
# using InteractiveDynamics
# using GLMakie # we choose OpenGL as plotting backend
# ```

# Then, we define a dictionary that maps some model-level parameters to a range of potential
# values, so that we can interactively change them.
parange = Dict(:min_to_be_happy => 0:8)

# Due to the different plotting backend (Plots.jl vs Makie.jl) we redefine some of the
# plotting functions (in the near future this won't be necessary, as everything will be Makie.jl based)

groupcolor(a) = a.group == 1 ? :blue : :orange
groupmarker(a) = a.group == 1 ? :circle : :rect

# We define the `alabels` so that we can simple see the plotted timeseries with a
# shorter name (since the defaults can get large)
adata = [(:mood, sum), (x, mean)]
alabels = ["happy", "avg. x"]

model = initialize(; numagents = 300) # fresh model, noone happy

# ```julia
# scene, adf, modeldf =
# abm_data_exploration(model, agent_step!, dummystep, parange;
#                 ac = groupcolor, am = groupmarker, as = 1,
#                 adata = adata, alabels = alabels)
# ```
#
# ```@raw html
# <video width="100%" height="auto" controls autoplay loop>
# <source src="https://raw.githubusercontent.com/JuliaDynamics/JuliaDynamics/master/videos/agents/schelling_app.mp4?raw=true" type="video/mp4">
# </video>
# ```

>>>>>>> 5ec02152
<|MERGE_RESOLUTION|>--- conflicted
+++ resolved
@@ -1,403 +1,347 @@
-# # Schelling's segregation model
-
-# ```@raw html
-# <video width="auto" controls autoplay loop>
-# <source src="../schelling.mp4" type="video/mp4">
-# </video>
-# ```
-
-# In this introductory example we demonstrate Agents.jl's architecture and
-# features through building
-# the following definition of Schelling's segregation model:
-
-# * Agents belong to one of two groups (0 or 1).
-# * The agents live in a two-dimensional Chebyshev grid (8 neighbors per position).
-# * If an agent is in the same group with at least three neighbors, then it is happy.
-# * If an agent is unhappy, it keeps moving to new locations until it is happy.
-
-# Schelling's model shows that even small preferences of agents to have neighbors
-# belonging to the same group (e.g. preferring that at least 30% of neighbors to
-# be in the same group) could lead to total segregation of neighborhoods.
-
-# This model is also available as [`Models.schelling`](@ref).
-
-# ## Defining the agent type
-
-<<<<<<< HEAD
-using Agents
-using StatsBase: mean
-=======
-using Agents, Plots
-gr() # hide
->>>>>>> 5ec02152
-
-mutable struct SchellingAgent <: AbstractAgent
-    id::Int # The identifier number of the agent
-    pos::Dims{2} # The x, y location of the agent on a 2D grid
-    mood::Bool # whether the agent is happy in its position. (true = happy)
-    group::Int # The group of the agent,  determines mood as it interacts with neighbors
-end
-
-# Notice that the position of this Agent type is a `Dims{2}`, equivalent to
-# `NTuple{2,Int}`, because we will use a 2-dimensional `GridSpace`.
-
-# We added two more fields for this model, namely a `mood` field which will
-# store `true` for a happy agent and `false` for an unhappy one, and an `group`
-# field which stores `0` or `1` representing two groups.
-
-# Notice also that we could have taken advantage of the macro [`@agent`](@ref) (and in
-# fact, this is recommended), and defined the same agent as:
-# ```julia
-# @agent SchellingAgent GridAgent{2} begin
-#     mood::Bool
-#     group::Int
-# end
-# ```
-
-# ## Creating a space
-
-# For this example, we will be using a Chebyshev 2D grid, e.g.
-
-space = GridSpace((10, 10), periodic = false)
-
-# ## Creating an ABM
-
-# To make our model we follow the instructions of [`AgentBasedModel`](@ref).
-# We also want to include a property `min_to_be_happy` in our model, and so we have:
-
-properties = Dict(:min_to_be_happy => 3)
-schelling = ABM(SchellingAgent, space; properties)
-
-# Here we used the default scheduler (which is also the fastest one) to create
-# the model. We could instead try to activate the agents according to their
-# property `:group`, so that all agents of group 1 act first.
-# We would then use the scheduler [`property_activation`](@ref) like so:
-
-schelling2 = ABM(
-    SchellingAgent,
-    space;
-    properties = properties,
-    scheduler = property_activation(:group),
-)
-
-# Notice that `property_activation` accepts an argument and returns a function,
-# which is why we didn't just give `property_activation` to `scheduler`.
-
-# ## Creating the ABM through a function
-
-# Here we put the model instantiation in a function so that
-# it will be easy to recreate the model and change its parameters.
-
-# In addition, inside this function, we populate the model with some agents.
-# We also change the scheduler to [`random_activation`](@ref).
-# Because the function is defined based on keywords,
-# it will be of further use in [`paramscan`](@ref) below.
-
-using Random # for reproducibility
-function initialize(; numagents = 320, griddims = (20, 20), min_to_be_happy = 3, seed = 125)
-    space = GridSpace(griddims, periodic = false)
-    properties = Dict(:min_to_be_happy => min_to_be_happy)
-    model = ABM(SchellingAgent, space;
-                properties = properties, scheduler = random_activation)
-    ## populate the model with agents, adding equal amount of the two types of agents
-    ## at random positions in the model
-    Random.seed!(seed)
-    for n in 1:numagents
-        agent = SchellingAgent(n, (1, 1), false, n < numagents / 2 ? 1 : 2)
-        add_agent_single!(agent, model)
-    end
-    return model
-end
-nothing # hide
-
-# Notice that the position that an agent is initialized does not matter
-# in this example.
-# This is because we use [`add_agent_single!`](@ref), which places the agent in a random,
-# empty location on the grid, thus updating its position.
-
-# ## Defining a step function
-
-# Finally, we define a _step_ function to determine what happens to an
-# agent when activated.
-
-function agent_step!(agent, model)
-    agent.mood == true && return # do nothing if already happy
-    minhappy = model.min_to_be_happy
-    neighbor_positions = nearby_positions(agent, model)
-    count_neighbors_same_group = 0
-    ## For each neighbor, get group and compare to current agent's group
-    ## and increment count_neighbors_same_group as appropriately.
-    for neighbor in nearby_agents(agent, model)
-        if agent.group == neighbor.group
-            count_neighbors_same_group += 1
-        end
-    end
-    ## After counting the neighbors, decide whether or not to move the agent.
-    ## If count_neighbors_same_group is at least the min_to_be_happy, set the
-    ## mood to true. Otherwise, move the agent to a random position.
-    if count_neighbors_same_group ≥ minhappy
-        agent.mood = true
-    else
-        move_agent_single!(agent, model)
-    end
-    return
-end
-nothing # hide
-
-# For the purpose of this implementation of Schelling's segregation model,
-# we only need an agent step function.
-
-# When defining `agent_step!`, we used some of the built-in functions of Agents.jl,
-# such as [`nearby_positions`](@ref) that returns the neighboring position
-# on which the agent resides, [`ids_in_position`](@ref) that returns the
-# IDs of the agents on a given position, and [`move_agent_single!`](@ref) which moves
-# agents to random empty position on the grid. A full list of built-in functions
-# and their explanations are available in the [API](@ref) page.
-
-# ## Stepping the model
-
-# Let's initialize the model with 370 agents on a 20 by 20 grid.
-
-model = initialize()
-
-# We can advance the model one step
-step!(model, agent_step!)
-
-# Or for three steps
-step!(model, agent_step!, 3)
-
-# ## Running the model and collecting data
-
-# We can use the [`run!`](@ref) function with keywords to run the model for
-# multiple steps and collect values of our desired fields from every agent
-# and put these data in a `DataFrame` object.
-# We define vector of `Symbols`
-# for the agent fields that we want to collect as data
-adata = [:pos, :mood, :group]
-
-model = initialize()
-data, _ = run!(model, agent_step!, 5; adata)
-data[1:10, :] # print only a few rows
-
-# We could also use functions in `adata`, for example we can define
-x(agent) = agent.pos[1]
-model = initialize()
-adata = [x, :mood, :group]
-data, _ = run!(model, agent_step!, 5; adata)
-data[1:10, :]
-
-# With the above `adata` vector, we collected all agent's data.
-# We can instead collect aggregated data for the agents.
-# For example, let's only get the number of happy individuals, and the
-# maximum of the "x" (not very interesting, but anyway!)
-
-model = initialize();
-adata = [(:mood, sum), (x, maximum)]
-data, _ = run!(model, agent_step!, 5; adata)
-data
-
-# Other examples in the documentation are more realistic, with a much more meaningful
-# collected data. Don't forget to use the function [`aggname`](@ref) to access the
-# columns of the resulting dataframe by name.
-
-# ## Visualizing the data
-
-<<<<<<< HEAD
-# We can use the [`abm_plot`](@ref) function to plot the distribution of agents on a
-# 2D grid at every generation, via the
-# [InteractiveChaos.jl](https://juliadynamics.github.io/InteractiveChaos.jl/dev/) package
-# and the [Makie.jl](http://makie.juliaplots.org/stable/) plotting ecosystem.
-
-=======
-# We can use the [`plotabm`](@ref) function to plot the distribution of agents on a
-# 2D grid at every generation.
->>>>>>> 5ec02152
-# Let's color the two groups orange and blue and make one a square and the other a circle.
-using InteractiveChaos
-import CairoMakie # choosing a plotting backend
-
-groupcolor(a) = a.group == 1 ? :blue : :orange
-groupmarker(a) = a.group == 1 ? :circle : :rect
-figure, _ = abm_plot(model; ac = groupcolor, am = groupmarker, as = 10)
-
-# ## Animating the evolution
-
-# The function [`abm_video`](@ref) can be used to save an animation of the ABM into a
-# video. You could of course also explicitly use `abm_plot` in a `record` loop for
-# finer control over additional plot elements.
-
-model = initialize();
-abm_video(
-    "schelling.mp4", model, agent_step!;
-    ac = groupcolor, am = groupmarker, as = 10,
-    framerate = 4, frames = 20,
-    title = "Schelling's segregation model"
-)
-nothing # hide
-# ```@raw html
-# <video width="auto" controls autoplay loop>
-# <source src="../schelling.mp4" type="video/mp4">
-# </video>
-# ```
-
-# ## Launching the interactive application
-# Given the definitions we have already created for a normally plotting or animating the ABM
-# it is almost trivial to launch an interactive application for it, through the function
-# [`abm_data_exploration`](@ref).
-
-# We define a dictionary that maps some model-level parameters to a range of potential
-# values, so that we can interactively change them.
-parange = Dict(:min_to_be_happy => 0:8)
-
-# We also define the data we want to collect and interactively explore, and also
-# some labels for them, for shorter names (since the defaults can get large)
-adata = [(:mood, sum), (x, mean)]
-alabels = ["happy", "avg. x"]
-
-model = initialize(; numagents = 300) # fresh model, noone happy
-
-# ```julia
-# figure, adf, mdf = abm_data_exploration(
-#     model, agent_step!, dummystep, parange;
-#     ac = groupcolor, am = groupmarker, as = 10,
-#     adata, alabels
-# )
-# ```
-#
-# ```@raw html
-# <video width="100%" height="auto" controls autoplay loop>
-# <source src="https://raw.githubusercontent.com/JuliaDynamics/JuliaDynamics/master/videos/agents/schelling_app.mp4?raw=true" type="video/mp4">
-# </video>
-# ```
-
-
-# ## Replicates and parallel computing
-
-# We can run replicates of a simulation and collect all of them in a single `DataFrame`.
-# To that end, we only need to specify `replicates` in the `run!` function:
-
-model = initialize(numagents = 370, griddims = (20, 20), min_to_be_happy = 3)
-data, _ = run!(model, agent_step!, 5; adata = adata, replicates = 3)
-data[(end - 10):end, :]
-
-# It is possible to run the replicates in parallel.
-# For that, we should start julia with `julia -p n` where is the number
-# of processing cores. Alternatively, we can define the number of cores from
-# within a Julia session:
-
-# ```julia
-# using Distributed
-# addprocs(4)
-# ```
-
-# For distributed computing to work, all definitions must be preceded with
-# `@everywhere`, e.g.
-
-# ```julia
-# @everywhere using Agents
-# @everywhere mutable struct SchellingAgent ...
-# ```
-
-# Then we can tell the `run!` function to run replicates in parallel:
-
-# ```julia
-# data, _ = run!(model, agent_step!, 2, adata=adata,
-#                replicates=5, parallel=true)
-# ```
-
-# ## Scanning parameter ranges
-
-# We often are interested in the effect of different parameters on the behavior of an
-# agent-based model. `Agents.jl` provides the function [`paramscan`](@ref) to automatically explore
-# the effect of different parameter values.
-
-# We have already defined our model initialization function as `initialize`.
-# We now also define a processing function, that returns the percentage of
-# happy agents:
-
-happyperc(moods) = count(x -> x == true, moods) / length(moods)
-adata = [(:mood, happyperc)]
-
-parameters = Dict(
-    :min_to_be_happy => collect(2:5), # expanded
-    :numagents => [200, 300],         # expanded
-    :griddims => (20, 20),            # not Vector = not expanded
-)
-
-data, _ = paramscan(parameters, initialize; adata = adata, n = 3, agent_step! = agent_step!)
-data
-
-# `paramscan` also allows running replicates per parameter setting:
-
-data, _ = paramscan(
-    parameters,
-    initialize;
-    adata = adata,
-    n = 3,
-    agent_step! = agent_step!,
-    replicates = 3,
-)
-
-data[(end - 10):end, :]
-
-# We can combine all replicates with an aggregating function, such as mean, using
-# the `groupby` and `combine` functions from the `DataFrames` package:
-
-using DataFrames: groupby, combine, Not, select!
-using Statistics: mean
-gd = groupby(data,[:step, :min_to_be_happy, :numagents])
-data_mean = combine(gd,[:happyperc_mood,:replicate] .=> mean)
-
-select!(data_mean, Not(:replicate_mean))
-
-# Note that the second argument takes the column names on which to split the data,
-# i.e., it denotes which columns should not be aggregated. It should include
-# the `:step` column and any parameter that changes among simulations. But it should
-# not include the `:replicate` column.
-<<<<<<< HEAD
-# So in principle what we are doing here is simply averaging our result across the replicates.
-
-=======
-# So in principle what we are doing here is simply averaging our result across the replicates.
-
-# ## Launching the interactive application
-# Given the definitions we have already created for a normal study of the Schelling model,
-# it is almost trivial to launch an interactive application for it.
-# First, we load `InteractiveDynamics` to access `abm_data_exploration`
-# %% #src
-# ```julia
-# using InteractiveDynamics
-# using GLMakie # we choose OpenGL as plotting backend
-# ```
-
-# Then, we define a dictionary that maps some model-level parameters to a range of potential
-# values, so that we can interactively change them.
-parange = Dict(:min_to_be_happy => 0:8)
-
-# Due to the different plotting backend (Plots.jl vs Makie.jl) we redefine some of the
-# plotting functions (in the near future this won't be necessary, as everything will be Makie.jl based)
-
-groupcolor(a) = a.group == 1 ? :blue : :orange
-groupmarker(a) = a.group == 1 ? :circle : :rect
-
-# We define the `alabels` so that we can simple see the plotted timeseries with a
-# shorter name (since the defaults can get large)
-adata = [(:mood, sum), (x, mean)]
-alabels = ["happy", "avg. x"]
-
-model = initialize(; numagents = 300) # fresh model, noone happy
-
-# ```julia
-# scene, adf, modeldf =
-# abm_data_exploration(model, agent_step!, dummystep, parange;
-#                 ac = groupcolor, am = groupmarker, as = 1,
-#                 adata = adata, alabels = alabels)
-# ```
-#
-# ```@raw html
-# <video width="100%" height="auto" controls autoplay loop>
-# <source src="https://raw.githubusercontent.com/JuliaDynamics/JuliaDynamics/master/videos/agents/schelling_app.mp4?raw=true" type="video/mp4">
-# </video>
-# ```
-
->>>>>>> 5ec02152
+# # Schelling's segregation model
+
+# ```@raw html
+# <video width="auto" controls autoplay loop>
+# <source src="../schelling.mp4" type="video/mp4">
+# </video>
+# ```
+
+# In this introductory example we demonstrate Agents.jl's architecture and
+# features through building
+# the following definition of Schelling's segregation model:
+
+# * Agents belong to one of two groups (0 or 1).
+# * The agents live in a two-dimensional Chebyshev grid (8 neighbors per position).
+# * If an agent is in the same group with at least three neighbors, then it is happy.
+# * If an agent is unhappy, it keeps moving to new locations until it is happy.
+
+# Schelling's model shows that even small preferences of agents to have neighbors
+# belonging to the same group (e.g. preferring that at least 30% of neighbors to
+# be in the same group) could lead to total segregation of neighborhoods.
+
+# This model is also available as [`Models.schelling`](@ref).
+
+# ## Defining the agent type
+
+using Agents
+using StatsBase: mean
+
+mutable struct SchellingAgent <: AbstractAgent
+    id::Int # The identifier number of the agent
+    pos::Dims{2} # The x, y location of the agent on a 2D grid
+    mood::Bool # whether the agent is happy in its position. (true = happy)
+    group::Int # The group of the agent,  determines mood as it interacts with neighbors
+end
+
+# Notice that the position of this Agent type is a `Dims{2}`, equivalent to
+# `NTuple{2,Int}`, because we will use a 2-dimensional `GridSpace`.
+
+# We added two more fields for this model, namely a `mood` field which will
+# store `true` for a happy agent and `false` for an unhappy one, and an `group`
+# field which stores `0` or `1` representing two groups.
+
+# Notice also that we could have taken advantage of the macro [`@agent`](@ref) (and in
+# fact, this is recommended), and defined the same agent as:
+# ```julia
+# @agent SchellingAgent GridAgent{2} begin
+#     mood::Bool
+#     group::Int
+# end
+# ```
+
+# ## Creating a space
+
+# For this example, we will be using a Chebyshev 2D grid, e.g.
+
+space = GridSpace((10, 10), periodic = false)
+
+# ## Creating an ABM
+
+# To make our model we follow the instructions of [`AgentBasedModel`](@ref).
+# We also want to include a property `min_to_be_happy` in our model, and so we have:
+
+properties = Dict(:min_to_be_happy => 3)
+schelling = ABM(SchellingAgent, space; properties)
+
+# Here we used the default scheduler (which is also the fastest one) to create
+# the model. We could instead try to activate the agents according to their
+# property `:group`, so that all agents of group 1 act first.
+# We would then use the scheduler [`property_activation`](@ref) like so:
+
+schelling2 = ABM(
+    SchellingAgent,
+    space;
+    properties = properties,
+    scheduler = property_activation(:group),
+)
+
+# Notice that `property_activation` accepts an argument and returns a function,
+# which is why we didn't just give `property_activation` to `scheduler`.
+
+# ## Creating the ABM through a function
+
+# Here we put the model instantiation in a function so that
+# it will be easy to recreate the model and change its parameters.
+
+# In addition, inside this function, we populate the model with some agents.
+# We also change the scheduler to [`random_activation`](@ref).
+# Because the function is defined based on keywords,
+# it will be of further use in [`paramscan`](@ref) below.
+
+using Random # for reproducibility
+function initialize(; numagents = 320, griddims = (20, 20), min_to_be_happy = 3, seed = 125)
+    space = GridSpace(griddims, periodic = false)
+    properties = Dict(:min_to_be_happy => min_to_be_happy)
+    model = ABM(SchellingAgent, space;
+                properties = properties, scheduler = random_activation)
+    ## populate the model with agents, adding equal amount of the two types of agents
+    ## at random positions in the model
+    Random.seed!(seed)
+    for n in 1:numagents
+        agent = SchellingAgent(n, (1, 1), false, n < numagents / 2 ? 1 : 2)
+        add_agent_single!(agent, model)
+    end
+    return model
+end
+nothing # hide
+
+# Notice that the position that an agent is initialized does not matter
+# in this example.
+# This is because we use [`add_agent_single!`](@ref), which places the agent in a random,
+# empty location on the grid, thus updating its position.
+
+# ## Defining a step function
+
+# Finally, we define a _step_ function to determine what happens to an
+# agent when activated.
+
+function agent_step!(agent, model)
+    agent.mood == true && return # do nothing if already happy
+    minhappy = model.min_to_be_happy
+    neighbor_positions = nearby_positions(agent, model)
+    count_neighbors_same_group = 0
+    ## For each neighbor, get group and compare to current agent's group
+    ## and increment count_neighbors_same_group as appropriately.
+    for neighbor in nearby_agents(agent, model)
+        if agent.group == neighbor.group
+            count_neighbors_same_group += 1
+        end
+    end
+    ## After counting the neighbors, decide whether or not to move the agent.
+    ## If count_neighbors_same_group is at least the min_to_be_happy, set the
+    ## mood to true. Otherwise, move the agent to a random position.
+    if count_neighbors_same_group ≥ minhappy
+        agent.mood = true
+    else
+        move_agent_single!(agent, model)
+    end
+    return
+end
+nothing # hide
+
+# For the purpose of this implementation of Schelling's segregation model,
+# we only need an agent step function.
+
+# When defining `agent_step!`, we used some of the built-in functions of Agents.jl,
+# such as [`nearby_positions`](@ref) that returns the neighboring position
+# on which the agent resides, [`ids_in_position`](@ref) that returns the
+# IDs of the agents on a given position, and [`move_agent_single!`](@ref) which moves
+# agents to random empty position on the grid. A full list of built-in functions
+# and their explanations are available in the [API](@ref) page.
+
+# ## Stepping the model
+
+# Let's initialize the model with 370 agents on a 20 by 20 grid.
+
+model = initialize()
+
+# We can advance the model one step
+step!(model, agent_step!)
+
+# Or for three steps
+step!(model, agent_step!, 3)
+
+# ## Running the model and collecting data
+
+# We can use the [`run!`](@ref) function with keywords to run the model for
+# multiple steps and collect values of our desired fields from every agent
+# and put these data in a `DataFrame` object.
+# We define vector of `Symbols`
+# for the agent fields that we want to collect as data
+adata = [:pos, :mood, :group]
+
+model = initialize()
+data, _ = run!(model, agent_step!, 5; adata)
+data[1:10, :] # print only a few rows
+
+# We could also use functions in `adata`, for example we can define
+x(agent) = agent.pos[1]
+model = initialize()
+adata = [x, :mood, :group]
+data, _ = run!(model, agent_step!, 5; adata)
+data[1:10, :]
+
+# With the above `adata` vector, we collected all agent's data.
+# We can instead collect aggregated data for the agents.
+# For example, let's only get the number of happy individuals, and the
+# maximum of the "x" (not very interesting, but anyway!)
+
+model = initialize();
+adata = [(:mood, sum), (x, maximum)]
+data, _ = run!(model, agent_step!, 5; adata)
+data
+
+# Other examples in the documentation are more realistic, with a much more meaningful
+# collected data. Don't forget to use the function [`aggname`](@ref) to access the
+# columns of the resulting dataframe by name.
+
+# ## Visualizing the data
+
+# We can use the [`abm_plot`](@ref) function to plot the distribution of agents on a
+# 2D grid at every generation, via the
+# [InteractiveChaos.jl](https://juliadynamics.github.io/InteractiveChaos.jl/dev/) package
+# and the [Makie.jl](http://makie.juliaplots.org/stable/) plotting ecosystem.
+
+# Let's color the two groups orange and blue and make one a square and the other a circle.
+using InteractiveChaos
+import CairoMakie # choosing a plotting backend
+
+groupcolor(a) = a.group == 1 ? :blue : :orange
+groupmarker(a) = a.group == 1 ? :circle : :rect
+figure, _ = abm_plot(model; ac = groupcolor, am = groupmarker, as = 10)
+
+# ## Animating the evolution
+
+# The function [`abm_video`](@ref) can be used to save an animation of the ABM into a
+# video. You could of course also explicitly use `abm_plot` in a `record` loop for
+# finer control over additional plot elements.
+
+model = initialize();
+abm_video(
+    "schelling.mp4", model, agent_step!;
+    ac = groupcolor, am = groupmarker, as = 10,
+    framerate = 4, frames = 20,
+    title = "Schelling's segregation model"
+)
+nothing # hide
+# ```@raw html
+# <video width="auto" controls autoplay loop>
+# <source src="../schelling.mp4" type="video/mp4">
+# </video>
+# ```
+
+# ## Launching the interactive application
+# Given the definitions we have already created for a normally plotting or animating the ABM
+# it is almost trivial to launch an interactive application for it, through the function
+# [`abm_data_exploration`](@ref).
+
+# We define a dictionary that maps some model-level parameters to a range of potential
+# values, so that we can interactively change them.
+parange = Dict(:min_to_be_happy => 0:8)
+
+# We also define the data we want to collect and interactively explore, and also
+# some labels for them, for shorter names (since the defaults can get large)
+adata = [(:mood, sum), (x, mean)]
+alabels = ["happy", "avg. x"]
+
+model = initialize(; numagents = 300) # fresh model, noone happy
+
+# ```julia
+# figure, adf, mdf = abm_data_exploration(
+#     model, agent_step!, dummystep, parange;
+#     ac = groupcolor, am = groupmarker, as = 10,
+#     adata, alabels
+# )
+# ```
+#
+# ```@raw html
+# <video width="100%" height="auto" controls autoplay loop>
+# <source src="https://raw.githubusercontent.com/JuliaDynamics/JuliaDynamics/master/videos/agents/schelling_app.mp4?raw=true" type="video/mp4">
+# </video>
+# ```
+
+
+# ## Replicates and parallel computing
+
+# We can run replicates of a simulation and collect all of them in a single `DataFrame`.
+# To that end, we only need to specify `replicates` in the `run!` function:
+
+model = initialize(numagents = 370, griddims = (20, 20), min_to_be_happy = 3)
+data, _ = run!(model, agent_step!, 5; adata = adata, replicates = 3)
+data[(end - 10):end, :]
+
+# It is possible to run the replicates in parallel.
+# For that, we should start julia with `julia -p n` where is the number
+# of processing cores. Alternatively, we can define the number of cores from
+# within a Julia session:
+
+# ```julia
+# using Distributed
+# addprocs(4)
+# ```
+
+# For distributed computing to work, all definitions must be preceded with
+# `@everywhere`, e.g.
+
+# ```julia
+# @everywhere using Agents
+# @everywhere mutable struct SchellingAgent ...
+# ```
+
+# Then we can tell the `run!` function to run replicates in parallel:
+
+# ```julia
+# data, _ = run!(model, agent_step!, 2, adata=adata,
+#                replicates=5, parallel=true)
+# ```
+
+# ## Scanning parameter ranges
+
+# We often are interested in the effect of different parameters on the behavior of an
+# agent-based model. `Agents.jl` provides the function [`paramscan`](@ref) to automatically explore
+# the effect of different parameter values.
+
+# We have already defined our model initialization function as `initialize`.
+# We now also define a processing function, that returns the percentage of
+# happy agents:
+
+happyperc(moods) = count(x -> x == true, moods) / length(moods)
+adata = [(:mood, happyperc)]
+
+parameters = Dict(
+    :min_to_be_happy => collect(2:5), # expanded
+    :numagents => [200, 300],         # expanded
+    :griddims => (20, 20),            # not Vector = not expanded
+)
+
+data, _ = paramscan(parameters, initialize; adata = adata, n = 3, agent_step! = agent_step!)
+data
+
+# `paramscan` also allows running replicates per parameter setting:
+
+data, _ = paramscan(
+    parameters,
+    initialize;
+    adata = adata,
+    n = 3,
+    agent_step! = agent_step!,
+    replicates = 3,
+)
+
+data[(end - 10):end, :]
+
+# We can combine all replicates with an aggregating function, such as mean, using
+# the `groupby` and `combine` functions from the `DataFrames` package:
+
+using DataFrames: groupby, combine, Not, select!
+using Statistics: mean
+gd = groupby(data,[:step, :min_to_be_happy, :numagents])
+data_mean = combine(gd,[:happyperc_mood,:replicate] .=> mean)
+
+select!(data_mean, Not(:replicate_mean))
+
+# Note that the second argument takes the column names on which to split the data,
+# i.e., it denotes which columns should not be aggregated. It should include
+# the `:step` column and any parameter that changes among simulations. But it should
+# not include the `:replicate` column.
+# So in principle what we are doing here is simply averaging our result across the replicates.