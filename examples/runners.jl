--- conflicted
+++ resolved
@@ -65,16 +65,8 @@
     "JuliaDynamics/master/videos/agents/runners_heightmap.jpg"
 model = initialize(map_url)
 
-<<<<<<< HEAD
 # and plot
 static_preplot!(ax, model) = scatter!(ax, model.goal; color = (:red, 50), marker = 'x')
-=======
-function preplot!(ax, model)
-    ax.aspect = DataAspect()
-    hm = heatmap!(ax, heightmap(model); colormap = :terrain)
-    scatter!(ax, model.goal; color = (:red, 50), marker = 'x', markersize=10)
-end
->>>>>>> 671285aa
 
 abm_video(
     "runners.mp4",
@@ -84,17 +76,11 @@
     frames = 410,
     framerate = 45,
     ac = :black,
-<<<<<<< HEAD
     as = 8,
     scatterkwargs = (strokecolor = :white, strokewidth = 2),
     heatarray = model -> heightmap(model),
     heatkwargs = (colormap = :terrain,),
     static_preplot!
-=======
-    as = 10,
-    scatterkwargs = (strokecolor = :white, strokewidth = 2),
-    static_preplot! = preplot!
->>>>>>> 671285aa
 )
 nothing # hide
 
