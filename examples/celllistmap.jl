# # Integrating Agents.jl with CellListMap.jl

# ```@raw html
# <video width="auto" controls autoplay loop>
# <source src="../celllistmap.mp4" type="video/mp4">
# </video>
# ```

# This example illustrates how to integrate Agents.jl with
# [CellListMap.jl](https:://github.com/m3g/CellListMap.jl), to accelerate the
# computation of short-ranged (within a cutoff) interactions in 2D and 3D continuous
# spaces. CellListMap.jl is a package that allows the computation of pairwise interactions
# using an efficient and parallel implementation of [cell lists](https://en.wikipedia.org/wiki/Cell_lists).

# ## The system simulated
#
# The example will illustrate how to simulate a set of particles in 2 dimensions, interaction
# through a simple repulsive potential of the form:
#
# $U(r) = k_i k_j\left[r^2 - (ri+rj)^2\right]^2~~~$ for $~~~r \leq (ri+rj)$
#
# $U(r) = 0.0~~~$ for $~~~r \gt (ri+rj)$
#
# where $r_i$ and $r_j$ are the radii of the two particles involved, and
# $k_i$ and $k_j$ are constants associated to each particle. The potential
# energy function is a smoothly decaying potential with a maximum when
# the particles overlap.
#
# Thus, if the maximum sum of radii between particles is much smaller than the size
# of the system, cell lists can greatly accelerate the computation of the pairwise forces.
#
# Each particle will have different radii and different repulsion force constants and masses.
using Agents

# Below we define the `Particle` type, which represents the agents of the
# simulation. The `Particle` type, for the `ContinousAgent{2}` space, will have additionally
# an `id` and `pos` (positon) and `vel` (velocity) fields, which are automatically added
# by the `@agent` macro.
@agent Particle ContinuousAgent{2} begin
    r::Float64 # radius
    k::Float64 # repulsion force constant
    mass::Float64
end
Particle(; id, pos, vel, r, k, mass) = Particle(id, pos, vel, r, k, mass)

# ## Required and data structures for CellListMap.jl
import CellListMap
using StaticArrays
# `StaticArrays` provides the `SVector` type, which is practical for the representation of
# various vector types (e.g., coordinates or velocities) in small amount of dimensions.
# Agents.jl uses `NTuple{D, Float64}` for that, which does not support vector operations
# out of the box. In the future, Agents.jl may also switch the `pos` type to a static vector.

# We `import` the `CellListMap` package because
# it exports some functions with conflicting names with `Agents`.

# For convenience we will definea data structure with the necessary data for the fast
# computation of interactions using `CellListMap`. The structure must be mutable,
# because it is expected that the `box` and `cell_list` fields, which will contain
# immutable data structures, will be updated at each simulation step.

# Notice that here we going overkill mode: we are using CellListMap.jl in
# its most efficient form possible, including internal parallelization.
# For this, five data structures are necessary:
#
# 1. `positions`: `CellListMap` requires a vector of static vectors as the positions
#    of the particles. To avoid creating this array on every call, a buffer to
#    which the `agent.pos` positions will be copied is stored in this data structure.
# 1. `forces`: In CellListMap.jl the `forces` between particles are stored in a `Vector{<:SVector}`,
#    just like the positions, and will be updated
#    at each simulation step by the `CellListMap.map_pairwise!` function.
# 2. `box`: is the `CellListMap.Box` data structure containing the size of the system
#    (generally with periodicity), and the cutoff that is used for pairwise interactions.
# 3. `cell_list`: will contain the cell lists obtained with the `CellListMap.CellList`
#    constructor.
#
# The next two auxiliary structures necessary only for parallel runs:
#
# 4. `aux`: is a data structure that is built with the `CellListMap.AuxThreaded` constructor,
#    and contains auxiliary arrays to paralellize the construction of the cell lists.
# 5. `output_threaded`: is a vector containing copies of the output of the mapped function,
<<<<<<< HEAD
# for parallelization.
#
# To each field a parametric type is associated, to make the fields concrete without
# having to write their types explicitly. 
# 

# 
# ## Model properties.
# 
# The `forces` between particles are stored in a `Vector{SVector{2}}`, and will be updated
# at each simulation step by the `CellListMap.map_pairwise!` function.
# 
# The `cutoff` is the maximum possible distance between particles with non-null interactions,
# meaning, here, twice the maximum radius that the particles may have.
# 
# The `clmap` field will store the data required for `CellListMap`, and again we 
# use a parametric type to guarantee the concrectness of the types, aoviding type
# instabilities.  
#
# A `parallel` boolean flag is included to activate or deactivate the parallel 
# execution of the `CellListMap` functions. 
# 
Base.@kwdef struct Properties{CL<:CellListMap.PeriodicSystem}
    dt::Float64 = 0.01
    number_of_particles::Int64 = 0
    clmap_system::CL # CellListMap data
    parallel::Bool
end

#
=======
#    for parallelization.
mutable struct CellListMapData{B,C,A,O}
    positions::Vector{SVector{2,Float64}}
    forces::Vector{SVector{2,Float64}}
    box::B
    cell_list::C
    aux::A
    output_threaded::O
end

function initialize_clmap(positions, sides, cutoff; parallel=true)
    ## initialize array of forces
    forces = fill(SVector(0.0,0.0), length(positions))
    box = CellListMap.Box(sides, cutoff)
    cl = CellListMap.CellList(positions, box; parallel=parallel)
    aux = CellListMap.AuxThreaded(cl)
    output_threaded = [copy(forces) for _ in 1:CellListMap.nbatches(cl)]
    clmap = CellListMapData(positions, forces, box, cl, aux, output_threaded)
    return clmap
end

function update_forces!(model)
    ## reset forces at this step, and auxiliary threaded forces array
    fill!(model.clmap.forces, SVector(0.0, 0.0))
    for i in eachindex(model.clmap.output_threaded)
        fill!(model.clmap.output_threaded[i], SVector(0.0, 0.0))
    end
    ## update cell lists 
    model.clmap.cell_list = CellListMap.UpdateCellList!(
        model.clmap.positions, # current positions
        model.clmap.box,
        model.clmap.cell_list,
        model.clmap.aux;
        parallel=model.parallel
    )
    ## calculate pairwise forces at this step
    CellListMap.map_pairwise!(
        (x, y, i, j, d2, forces) -> calc_forces!(x, y, i, j, d2, forces, model),
        model.clmap.forces,
        model.clmap.box,
        model.clmap.cell_list;
        output_threaded=model.clmap.output_threaded,
        parallel=model.parallel
    )
    return nothing
end

# ## Model properties

# A `parallel` boolean flag is included to activate or deactivate the parallel
# execution of the `CellListMap` functions.
Base.@kwdef struct Properties{CL<:CellListMapData}
    dt::Float64 = 0.01
    clmap::CL
    parallel::Bool
end

>>>>>>> 41249b91
# ## Model initialization
# We create the model with a keyword-accepting function as is recommended in Agents.jl.
# The keywords here control number of particles and sizes.
function initialize_model(;
    number_of_particles=10_000,
    sides=SVector(500.0, 500.0),
    dt=0.001,
    max_radius=10.0,
    parallel=true
)
<<<<<<< HEAD
    ## initial random coordinates
    coordinates = [sides .* rand(SVector{2,Float64}) for _ in 1:number_of_particles]

    ## Space and agents
=======
    ## initial random positions
    positions = [sides .* rand(SVector{2,Float64}) for _ in 1:number_of_particles]
    ## space
>>>>>>> 41249b91
    space2d = ContinuousSpace(Tuple(sides); periodic=true)
    ## default maximum radius is 10.0 thus cutoff is 20.0
<<<<<<< HEAD
    cutoff = 2 * max_radius

    clmap_system = CellListMap.PeriodicSystem(
        coordinates=coordinates,
        sides=sides,
        cutoff=cutoff,
        output=forces,
        parallel=parallel,
    )

    ## define the model properties
    properties = Properties(
        dt=dt,
        number_of_particles=number_of_particles,
        clmap_system = clmap_system,
        parallel=parallel,
    )
    model = ABM(Particle,
        space2d,
        properties=properties
    )
=======
    cutoff = 2*max_radius
    ## Define cell list structure
    clmap = initialize_clmap(positions, sides, cutoff; parallel = parallel)

    ## define the model properties, which include a flag `parallel`
    ## that decides whether to run the simulation with parallelization on.
    properties = (; dt, clmap, parallel)
    model = ABM(Particle, space2d; properties)
>>>>>>> 41249b91

    ## Create active agents
    for id in 1:number_of_particles
        add_agent_pos!(
            Particle(
                id=id,
<<<<<<< HEAD
                r=(0.1 + 0.9 * rand()) * max_radius,
                k=1.0 + 10 * rand(), # random force constants
                mass=10.0 + 100 * rand(), # random masses
                pos=Tuple(coordinates[id]),
                vel=(100 * randn(), 100 * randn()), # initial velocities
=======
                r=(0.1 + 0.9*rand())*max_radius,
                k=1.0 + 10*rand(), # random force constants
                mass=10.0 + 100*rand(), # random masses
                pos=Tuple(positions[id]),
                vel=(100*randn(), 100*randn()), # initial velocities
>>>>>>> 41249b91
            ),
            model)
    end

    return model
end

# ## Computing the pairwise particle forces
# To follow the `CellListMap` interface, we first need a function that
# computes the force between a single pair of particles. This function
# receives the positions of the two particles (already considering
# the periodic boundary conditions), `x` and `y`, their indices in the
# array of coordinates, `i` and `j`, the squared distance between them, `d2`,
# the `forces` array to be updated and the `model` properties.
#
# Given these input parameters, the function obtains the properties of
# each particle from the model, and computes the force between the particles
# as (minus) the gradient of the potential energy function defined above.
#
# The function *must* return the `forces` array, to follow the `CellListMap` API.
#
function calc_forces!(x, y, i, j, d2, forces, model)
    pᵢ = model[i]
    pⱼ = model[j]
    d = sqrt(d2)
    if d ≤ (pᵢ.r + pⱼ.r)
        dr = y - x
        fij = 2 * (pᵢ.k * pⱼ.k) * (d2 - (pᵢ.r + pⱼ.r)^2) * (dr / d)
        forces[i] += fij
        forces[j] -= fij
    end
    return forces
end

# The `model_step!` function will use `CellListMap` to update the
# forces for all particles, given the function above. It starts by
# updating the cell lists, given the current positions of the particles.
# Next, we reset the `forces` array and the auxiliary arrays used to
# store the forces for each parallel task. In this example, the default
# reduction function can be used, for more complex output data, custom
# reduction functions can be provided.
#
# Finally, the `CellListMap.map_pairwise!` function is called to
# update the `model.forces` array. The first argument of the call is
# the function to be computed for each pair of particles, which closes-over
# the `model` data to call the `calc_forces!` function defined above.
<<<<<<< HEAD
# 
function model_step!(model::ABM)
    ## calculate pairwise forces at this step
    CellListMap.map_pairwise!(
        (x, y, i, j, d2, forces) -> calc_forces!(x, y, i, j, d2, forces, model),
        model.clmap_system,
    )
    return nothing
end
=======
model_step!(model::ABM) = update_forces!(model)
>>>>>>> 41249b91

# ## Update agent positions and velocities
# The `agent_step!` function will update the particle positons and velocities,
# given the forces, which are computed in the `model_step!` function. A simple
# Euler step is used here for simplicity. We need to convert the static vectors
# to tuples to conform the `Agents` API for the positions and velocities
# of the agents.
function agent_step!(agent, model::ABM)
    id = agent.id
    f = model.clmap.forces[id]
    x = SVector(agent.pos)
    v = SVector(agent.vel)
    dt = model.properties.dt
    a = f / agent.mass
    x_new = x + v * dt + (a / 2) * dt^2
    v_new = v + f * dt
    model.clmap.positions[id] = x_new
    agent.vel = Tuple(v_new)
    x_new = normalize_position(Tuple(x_new), model)
    move_agent!(agent, x_new, model)
    # Update the cell lists with the new coordinates
    return nothing
end

# ## The simulation
# Finally, the function below runs an example simulation, for 1000 steps.
<<<<<<< HEAD
#
function simulate(; model=nothing, nsteps=1_000, number_of_particles=10_000)
=======
function simulate(model=nothing; nsteps=1_000, number_of_particles=10_000)
>>>>>>> 41249b91
    if isnothing(model)
        model = initialize_model(number_of_particles=number_of_particles)
    end
    Agents.step!(
        model, agent_step!, model_step!, nsteps, false,
    )
end
# Which should be quite fast
model = initialize_model()
simulate(model) # compile
@time simulate(model)

# and let's make a nice video with less particles,
# to see them bouncing around. The marker size is set by the
# radius of each particle, and the marker color by the
# corresponding repulsion constant.
using InteractiveDynamics
using CairoMakie
CairoMakie.activate!() # hide
model = initialize_model(number_of_particles=1000)
abmvideo(
    "celllistmap.mp4", model, agent_step!, model_step!;
<<<<<<< HEAD
    framerate=20, frames=200, spf=5,
    title="Bouncing particles",
    as=p -> p.r, # marker size
    ac=p -> p.k # marker color
=======
    framerate = 20, frames = 200, spf = 5,
    title = "Bouncing particles with CellListMap.jl acceleration",
    as = p -> p.r, # marker size
    ac = p -> p.k, # marker color
>>>>>>> 41249b91
)

# ```@raw html
# <video width="auto" controls autoplay loop>
# <source src="../celllistmap.mp4" type="video/mp4">
# </video>
# ```<|MERGE_RESOLUTION|>--- conflicted
+++ resolved
@@ -54,121 +54,39 @@
 # We `import` the `CellListMap` package because
 # it exports some functions with conflicting names with `Agents`.
 
-# For convenience we will definea data structure with the necessary data for the fast
-# computation of interactions using `CellListMap`. The structure must be mutable,
-# because it is expected that the `box` and `cell_list` fields, which will contain
-# immutable data structures, will be updated at each simulation step.
-
-# Notice that here we going overkill mode: we are using CellListMap.jl in
-# its most efficient form possible, including internal parallelization.
-# For this, five data structures are necessary:
-#
-# 1. `positions`: `CellListMap` requires a vector of static vectors as the positions
-#    of the particles. To avoid creating this array on every call, a buffer to
-#    which the `agent.pos` positions will be copied is stored in this data structure.
-# 1. `forces`: In CellListMap.jl the `forces` between particles are stored in a `Vector{<:SVector}`,
-#    just like the positions, and will be updated
-#    at each simulation step by the `CellListMap.map_pairwise!` function.
-# 2. `box`: is the `CellListMap.Box` data structure containing the size of the system
-#    (generally with periodicity), and the cutoff that is used for pairwise interactions.
-# 3. `cell_list`: will contain the cell lists obtained with the `CellListMap.CellList`
-#    constructor.
-#
-# The next two auxiliary structures necessary only for parallel runs:
-#
-# 4. `aux`: is a data structure that is built with the `CellListMap.AuxThreaded` constructor,
-#    and contains auxiliary arrays to paralellize the construction of the cell lists.
-# 5. `output_threaded`: is a vector containing copies of the output of the mapped function,
-<<<<<<< HEAD
-# for parallelization.
-#
-# To each field a parametric type is associated, to make the fields concrete without
-# having to write their types explicitly. 
-# 
-
 # 
 # ## Model properties.
 # 
-# The `forces` between particles are stored in a `Vector{SVector{2}}`, and will be updated
-# at each simulation step by the `CellListMap.map_pairwise!` function.
-# 
-# The `cutoff` is the maximum possible distance between particles with non-null interactions,
-# meaning, here, twice the maximum radius that the particles may have.
-# 
-# The `clmap` field will store the data required for `CellListMap`, and again we 
+# The `clmap_system` field will store the data required for `CellListMap`, and again we 
 # use a parametric type to guarantee the concrectness of the types, aoviding type
 # instabilities.  
 #
-# A `parallel` boolean flag is included to activate or deactivate the parallel 
-# execution of the `CellListMap` functions. 
-# 
 Base.@kwdef struct Properties{CL<:CellListMap.PeriodicSystem}
     dt::Float64 = 0.01
     number_of_particles::Int64 = 0
-    clmap_system::CL # CellListMap data
-    parallel::Bool
-end
-
-#
-=======
-#    for parallelization.
-mutable struct CellListMapData{B,C,A,O}
-    positions::Vector{SVector{2,Float64}}
-    forces::Vector{SVector{2,Float64}}
-    box::B
-    cell_list::C
-    aux::A
-    output_threaded::O
-end
-
-function initialize_clmap(positions, sides, cutoff; parallel=true)
-    ## initialize array of forces
-    forces = fill(SVector(0.0,0.0), length(positions))
-    box = CellListMap.Box(sides, cutoff)
-    cl = CellListMap.CellList(positions, box; parallel=parallel)
-    aux = CellListMap.AuxThreaded(cl)
-    output_threaded = [copy(forces) for _ in 1:CellListMap.nbatches(cl)]
-    clmap = CellListMapData(positions, forces, box, cl, aux, output_threaded)
-    return clmap
-end
-
-function update_forces!(model)
-    ## reset forces at this step, and auxiliary threaded forces array
-    fill!(model.clmap.forces, SVector(0.0, 0.0))
-    for i in eachindex(model.clmap.output_threaded)
-        fill!(model.clmap.output_threaded[i], SVector(0.0, 0.0))
-    end
-    ## update cell lists 
-    model.clmap.cell_list = CellListMap.UpdateCellList!(
-        model.clmap.positions, # current positions
-        model.clmap.box,
-        model.clmap.cell_list,
-        model.clmap.aux;
-        parallel=model.parallel
-    )
-    ## calculate pairwise forces at this step
-    CellListMap.map_pairwise!(
-        (x, y, i, j, d2, forces) -> calc_forces!(x, y, i, j, d2, forces, model),
-        model.clmap.forces,
-        model.clmap.box,
-        model.clmap.cell_list;
-        output_threaded=model.clmap.output_threaded,
-        parallel=model.parallel
-    )
-    return nothing
-end
-
-# ## Model properties
-
-# A `parallel` boolean flag is included to activate or deactivate the parallel
-# execution of the `CellListMap` functions.
-Base.@kwdef struct Properties{CL<:CellListMapData}
-    dt::Float64 = 0.01
-    clmap::CL
-    parallel::Bool
-end
-
->>>>>>> 41249b91
+    clmap_system::CL # CellListMap system
+end
+
+# Two auxiliary arrays will be created on model initialization, to be passed to
+# the `CellListMap.PeriodicSystem` data structure:
+#
+# 1. `positions`: `CellListMap` requires a vector of (preferentially) static vectors as the positions
+#    of the particles. To avoid creating this array on every call, a buffer to
+#    which the `agent.pos` positions will be copied is stored in this data structure.
+# 2. `forces`: In this example, the property to be computed using `CellListMap.jl` is 
+#    the forces between particles, which are stored here in a `Vector{<:SVector}`, of
+#    the same type as the positions. These forces will be updated by the `CellListMap.map_pairwise!`
+#    function.
+#
+# Additionally, the computation with `CellListMap.jl` requires the definition of a `cutoff`,
+# which will be twice the maximum interacting radii of the particles, and the geometry of the
+# the system, given by the `sides` of the periodic box. 
+#
+# Just for clarity, we define an alias for the function that fetches the forces from 
+# the `CellListMap.PeriodicSystem` structure:
+const get_forces = CellListMap.get_output
+
+#
 # ## Model initialization
 # We create the model with a keyword-accepting function as is recommended in Agents.jl.
 # The keywords here control number of particles and sizes.
@@ -179,21 +97,19 @@
     max_radius=10.0,
     parallel=true
 )
-<<<<<<< HEAD
     ## initial random coordinates
     coordinates = [sides .* rand(SVector{2,Float64}) for _ in 1:number_of_particles]
 
+    ## We will use CellListMap to compute forces, with similar structure as the coordinates
+    forces = similar(coordinates)
+
     ## Space and agents
-=======
-    ## initial random positions
-    positions = [sides .* rand(SVector{2,Float64}) for _ in 1:number_of_particles]
-    ## space
->>>>>>> 41249b91
     space2d = ContinuousSpace(Tuple(sides); periodic=true)
+
     ## default maximum radius is 10.0 thus cutoff is 20.0
-<<<<<<< HEAD
     cutoff = 2 * max_radius
 
+    ## Initialize CellListMap periodic system
     clmap_system = CellListMap.PeriodicSystem(
         coordinates=coordinates,
         sides=sides,
@@ -206,42 +122,23 @@
     properties = Properties(
         dt=dt,
         number_of_particles=number_of_particles,
-        clmap_system = clmap_system,
-        parallel=parallel,
+        clmap_system=clmap_system,
     )
     model = ABM(Particle,
         space2d,
         properties=properties
     )
-=======
-    cutoff = 2*max_radius
-    ## Define cell list structure
-    clmap = initialize_clmap(positions, sides, cutoff; parallel = parallel)
-
-    ## define the model properties, which include a flag `parallel`
-    ## that decides whether to run the simulation with parallelization on.
-    properties = (; dt, clmap, parallel)
-    model = ABM(Particle, space2d; properties)
->>>>>>> 41249b91
 
     ## Create active agents
     for id in 1:number_of_particles
         add_agent_pos!(
             Particle(
                 id=id,
-<<<<<<< HEAD
-                r=(0.1 + 0.9 * rand()) * max_radius,
-                k=1.0 + 10 * rand(), # random force constants
+                r=(0.5 + 0.9 * rand()) * max_radius,
+                k=(10 + 20 * rand()), # random force constants
                 mass=10.0 + 100 * rand(), # random masses
                 pos=Tuple(coordinates[id]),
                 vel=(100 * randn(), 100 * randn()), # initial velocities
-=======
-                r=(0.1 + 0.9*rand())*max_radius,
-                k=1.0 + 10*rand(), # random force constants
-                mass=10.0 + 100*rand(), # random masses
-                pos=Tuple(positions[id]),
-                vel=(100*randn(), 100*randn()), # initial velocities
->>>>>>> 41249b91
             ),
             model)
     end
@@ -279,60 +176,50 @@
 # The `model_step!` function will use `CellListMap` to update the
 # forces for all particles, given the function above. It starts by
 # updating the cell lists, given the current positions of the particles.
-# Next, we reset the `forces` array and the auxiliary arrays used to
-# store the forces for each parallel task. In this example, the default
-# reduction function can be used, for more complex output data, custom
-# reduction functions can be provided.
-#
-# Finally, the `CellListMap.map_pairwise!` function is called to
-# update the `model.forces` array. The first argument of the call is
+#
+# Next, the `CellListMap.map_pairwise!` function is called to
+# update the array of forces. The first argument of the call is
 # the function to be computed for each pair of particles, which closes-over
 # the `model` data to call the `calc_forces!` function defined above.
-<<<<<<< HEAD
 # 
 function model_step!(model::ABM)
-    ## calculate pairwise forces at this step
+    # Update the cell lists with the current coordinates
+    CellListMap.UpdatePeriodicSystem!(model.clmap_system)
+    ## Update the pairwise forces at this step
     CellListMap.map_pairwise!(
         (x, y, i, j, d2, forces) -> calc_forces!(x, y, i, j, d2, forces, model),
         model.clmap_system,
     )
     return nothing
 end
-=======
-model_step!(model::ABM) = update_forces!(model)
->>>>>>> 41249b91
 
 # ## Update agent positions and velocities
 # The `agent_step!` function will update the particle positons and velocities,
 # given the forces, which are computed in the `model_step!` function. A simple
 # Euler step is used here for simplicity. We need to convert the static vectors
 # to tuples to conform the `Agents` API for the positions and velocities
-# of the agents.
+# of the agents. Finally, the coordinates within the `CellListMap.PeriodicSystem`
+# structure are updated.
 function agent_step!(agent, model::ABM)
     id = agent.id
-    f = model.clmap.forces[id]
-    x = SVector(agent.pos)
-    v = SVector(agent.vel)
     dt = model.properties.dt
+    ## Get forces on agent id
+    f = get_forces(model.clmap_system, id)
     a = f / agent.mass
-    x_new = x + v * dt + (a / 2) * dt^2
-    v_new = v + f * dt
-    model.clmap.positions[id] = x_new
-    agent.vel = Tuple(v_new)
-    x_new = normalize_position(Tuple(x_new), model)
-    move_agent!(agent, x_new, model)
-    # Update the cell lists with the new coordinates
+    # Update positions and velocities
+    v = SVector(agent.vel) + a * dt
+    x = SVector(agent.pos) + v * dt + (a / 2) * dt^2
+    x = normalize_position(Tuple(x), model)
+    agent.vel = Tuple(v)
+    move_agent!(agent, x, model)
+    ## Update coordinates in CellListMap.PeriodicSystem
+    CellListMap.set_coordinates!(model.clmap_system, SVector(agent.pos), id)
     return nothing
 end
 
 # ## The simulation
 # Finally, the function below runs an example simulation, for 1000 steps.
-<<<<<<< HEAD
-#
-function simulate(; model=nothing, nsteps=1_000, number_of_particles=10_000)
-=======
 function simulate(model=nothing; nsteps=1_000, number_of_particles=10_000)
->>>>>>> 41249b91
     if isnothing(model)
         model = initialize_model(number_of_particles=number_of_particles)
     end
@@ -355,17 +242,10 @@
 model = initialize_model(number_of_particles=1000)
 abmvideo(
     "celllistmap.mp4", model, agent_step!, model_step!;
-<<<<<<< HEAD
     framerate=20, frames=200, spf=5,
-    title="Bouncing particles",
+    title="Bouncing particles with CellListMap.jl acceleration",
     as=p -> p.r, # marker size
     ac=p -> p.k # marker color
-=======
-    framerate = 20, frames = 200, spf = 5,
-    title = "Bouncing particles with CellListMap.jl acceleration",
-    as = p -> p.r, # marker size
-    ac = p -> p.k, # marker color
->>>>>>> 41249b91
 )
 
 # ```@raw html
