# main
<<<<<<< HEAD
- Huge improvement of performance of the `get_direction` function in the periodic case.
- `normalize_position` is now 50x faster for the case of a non-periodic grid. 
=======
- Thanks to the use of a new algorithm, the `nearby_positions` function for graphspaces is now much faster.
- Huge performance improvement in `get_direction` function for periodic spaces.
>>>>>>> 37a4e565

# v5.7
- Internals of `AgentBasedModel` got reworked. It is now an abstract type, defining an abstract interface that concrete implementations may satisfy. This paves the way for flexibly defining new variants of `AgentBasedModel` that are more specialized in their applications.
- The old `AgentBasedModel` is now `StandardABM`.
- Two new variants of agent based models: `UnkillableABM` and `FixedMassABM`: they yield huge performance benefits (up to twice the speed!!!) on iterating over agents if the agents can't get killed, or even added, during model evolution!
- Huge memory performance increase in continuous space by fixing a memory leak bug.
- `multi_agents_type!` has been updated to handle edge case where agents of one (or more) type are absent at the beginning of the simulation.
- New function `npositions` that returns the number of positions of a model with a discrete space.

# v5.6
- `add_node!` and `rem_node!` have been renamed to `add_vertex!` and `rem_vertex!` extending Graphs.jl homonymous methods to help standardise names across ecosystems. Therefore `add_node!` and `rem_node!` have been deprecated.
- The signature of `add_edge!` has been generalised with `args...` and `kwargs...` to be compatible with all the implementations the underlying graph supports.
- New function `rem_edge!` that removes an edge from the graph.

# v5.5
- The `@agent` macro has been re-written and is now more general and more safe.
  It now also allows inheriting fields from any other type.
- The `@agent` macro is now THE way to create agent types for Agents.jl simulations.
  Directly creating structs by hand is no longer mentioned in the documentation at all. This will allow us in the future to utilize additional fields that the user does not have to know about, which may bring new features or performance gains by being part of the agent structures.
- The minimal agent types like `GraphAgent` can be used normally as standard agent
  types that only have the mandatory fields. This is now clear in the docs.
  (this was possible also before v5.4, just not clear)
- In the future, making agent types manually (without `@agent`) may be completely disallowed, resulting in error. Therefore, making agent types manually is considered deprecated.
- New function `normalize_position` that normalizes a position according to the model space.
- New function `spacesize` that returns the size of the space.

# v5.4
This is a huge release!

## Performance improvements
- Internal representation of grid spaces has been completely overhauled. For `GridSpace` this lead to about 30% performance increase in `nearby_stuff` and 100% decrease in memory allocations.
- Significant performance increase for `nearest_neighbor` in `ContinuousSpace`.
- Because of the new grid spaces internals, `nearby_stuff` searches in `ContinuousSpace` are 2-5 times faster.
- Much more efficient distributed computing in `ensemblerun!` and `paramscan` functions, like 5x performance gain. Thanks to user Matt Turner `mt-digital`. [#624](https://github.com/JuliaDynamics/Agents.jl/pull/624)

## New space
- New space `GridSpaceSingle` that is the same as `GridSpace` but only allows for one agent per position only. It utilizes this knowledge for massive performance benefits over `GridSpace`, **being about 3x faster than the new `GridSpace`**, all across the board. ID = 0 is a reserved ID for this space and cannot be used by users.

## Additions to existing API
- New keyword `showprogress` in `run!` function that displays a progress bar.
- New keyword `showprogress` in `ensemblerun!` and `paramscan` that displays a progress bar over total amount of simulations done.
- New function `OSM.route_length`.
- New `:manhattan` metric for `GridSpace` models.
- New `manhattan_distance` utility function.
- New keyword `nearby_f = nearby_ids_exact` in `interacting_pairs` which decides whether to use the exact or approximate algorithm for nearest neighbors.

## Breaking or Deprecated
- [**Will be breaking**] In the near future, **agent ID = 0 will be a reserved ID by Agents.jl**. This means that users should not use ID = 0 for _any agent_. They can use all the negative and positive integers as usual. If you were adding agents with any of the default ways that Agents.jl provides, such as `add_agents!(pos, model, agent_properties...)`, then you were already using only the positive integers.
- [**Maybe breaking?**] In `ContinuousSpace` `spacing` was documented to be a keyword but in code it was specified as a positional argument. Now it is also a keyword in code as intended.
- [**Maybe breaking?**] Keyword `spacing` in `ContinuousSpace` is now `minimum(extent)/20` from `/10`
  by default, increasing accuracy of `nearby_ids` (which is the fastest way to iterate over neighbors). This decreases a bit the performance of `move_agent!`, but in the typical scenario a neighbor search is much more costly than moving an agent.
- [**Maybe breaking?**] There was an ambiguity in the function `move_agent!(agent, model)`. It typically means to move an agent to a random position. However, in `ContinuousSpace` this function was overwritten by the signature `move_agent(agent, model, dt::Real = 1)`. To resolve the ambiguity, now `move_agent!(agent, model)` **always moves the agent to a random position** even in `ContinuousSpace`. To use the continuous space version that moves an agent using its velocity, users must explicitly provide the third argument `dt`.
- [**Will be breaking**] Keyword `exact` in `nearby_ids` for `ContinuousSpace` is deprecated, because now the exact version returns different type than the non-exact, hence leading to type instabilities. Use `nearby_ids_exact` instead. Same for `nearby_agents`.

# v5.3
- Rework schedulers to prefer returning iterators over arrays, resulting in fewer allocations and improved performance. Most scheduler names are now types instead of functions:
  - `Schedulers.by_id` is now `Schedulers.ByID`
  - `Schedulers.randomly` is now `Schedulers.Randomly`
  - `Schedulers.partially` is now `Schedulers.Partially`
  - `Schedulers.by_property` is now `Schedulers.ByProperty`
  - `Schedulers.by_type` is now `Schedulers.ByType`

# v5.2
- Add `random_nearby_id` and `random_nearby_agent` for efficient random agent access
- Stop condition for `step!` allows using `Integer`s

# v5
- Agents.jl + InteractiveDynamics.jl now support native plotting for
  open street map spaces, which is integrated in all interactive apps as well!
- Most examples have been moved to AgentsExampleZoo.jl. Additional examples will now be added there.

## BREAKING
- Plotting, animating, and interacting GUIs based on InteractiveDynamics.jl have changed. Please see online docs for the new format.
- LightGraphs.jl dependency is now replaced by Graphs.jl
- OpenStreetMapX.jl dependency now replaced by LightOSM.jl. This mean initializing the space is different, and some API methods have changed. Check documentation for more details. Note that this also means checkpoints using the old `OpenStreetMapSpace` cannot be read in this version.
- Functions for planning and moving along routes have had their names unified across Pathfinding and OpenStreetMap modules. The names now are `plan_route!` and `move_along_route!` and are accessible from the top level scope.
- `OSM.intersection` is renamed to `OSM.nearest_node`
- `OSM.road` is renamed to `OSM.nearest_road`
- `latlon` is removed in favor of `OSM.lonlat`

# v4.5.4
- Previously `nearby_ids` with `r=0` for `GraphSpace` was undefined. Now it returns ids only in the same position as given.

# v4.5.3
- Performance enhancements for `random_empty`.

# v4.5
## New features and fixes
- Add `get_spatial_property` and `get_spatial_index` for easier usage of spatially distributed properties in `ContinuousSpace`.
- Rework the pathfinding system to be more streamlined and offer greater control over the its details.
- Add support for pathfinding in `ContinuousSpace`.
- New utility functions `nearby_walkable` and `random_walkable` for use in models with pathfinding.
- Fixed bug where there was no differentiation between empty paths and paths to unreachable nodes.

## BREAKING
- The old pathfinding system is now deprecated. Pathfinding structs are not saved as part of the
  space, and instead are stored by the user.

# v4.4
## New features and fixes
- Provide a generator function to collect `mdata` in `run!` and `ensemblerun!`.
- Save/load entire models using `save_checkpoint` and `load_checkpoint`
- New functions `get_spatial_property` and `get_spatial_index` that allows better handling of spatial fields present in `ContinuousSpace` that are represented via the forms of discretization over the space.

# v4.3
## New features and fixes
- Save and load agent information from CSV files.

# v4.2
## New features and fixes
- Self-contained features of Agents.jl will from now own exist in their own submodules. This will make the public API less cluttered and functionality more contained. Currently the new submodules are `Schedulers, Pathfinding, OSM`.
- Pathfinding using the A* algorithm is now possible! Available for `GridSpace`.
- Extend `dataname` (formerly `aggname`) to provide unique column names in collection dataframes when using anonymous functions
- Fixed omission which did not enable updating properties of a model when `model.properties` is a `struct`.
- New function `ensemblerun!` for running ensemble model simulations.
- Scheduler `Schedulers.by_property` (previously `property_activation`) now allows as input arbitrary functions besides symbols.

## Deprecated
- Deprecate `aggname` in favor of `dataname` for naming of columns in collection dataframes
- Keyword `replicates` of `run!` is deprecated in favor of `ensemblerun!`.
- `paramscan` with `replicates` is deprecated. If you want to parameter scan and at the same time run multiple simulations at each parameter combination, simply use `seed` as a parameter, which tunes the model's initial random seed.
- All the scheduler names have been deprecated in favor of a `Schedulers` module: `fastest` to `Schedulers.fastest`, `by_id` to `Schedulers.by_id`, `random_activation` to `Schedulers.randomly`, `partial_activation` to `Schedulers.partially`, `property_activation` to `Schedulers.by_property`, `by_type` to `Schedulers.by_type`.

# v4.1.2
- Plotting with Plots.jl and `plotabm` is deprecated in favor of InteractiveDynamics.jl, Makie.jl and `abm_plot`.

# v4.1
- A new example: Fractal Growth, explores `ContinuousSpace` and interactive plotting.
- Models now supply a random number generator pool that is used in all random-related functions like `random_position`. Access it with `model.rng` and seed it with `seed!(model, seed)`.
- Higher-order agent grouping utilities to facilitate complex interactions, see e.g. `iter_agent_groups`.
- Several documentation improvements targeting newcomers.

# v4.0, Major new release!

This new release brings not only a lot of new features but also a lot of performance improvements and quality of life improvements. Worth seeing is also the new [Comparison](https://juliadynamics.github.io/Agents.jl/dev/comparison/) section of our docs, which compares Agents.jl with other existing software, showing that Agents.jl outmatches all current standards.

## New features:
- `GridSpace` has been re-written from scratch! It now supports **any dimensionality** and is about a **full order of magnitude faster** than the previous version!
- `ContinuousSpace` has been re-written from scratch! It is now at least 3 times faster!
- A new, continuous `OpenStreetMapSpace` which lets agents traverse real world locations via planned routes based on the Open Street Map initiative.
- `GraphSpace` now allows to dynamically mutate the underlying graph via `add_node!`, `rem_node!`.
- Agents.jl now defines a clear API for new spaces types. To create a fundamentally different type of space you have to define the space structure and extend only 5 methods.
- `GraphSpace` and `GridSpace` are completely separated entities, reducing complexity of source code dramatically, and removing unnecessary functions like `vertex2coord` and `coord2vertex`.
- Many things have been renamed to have clearer name that indicates their meaning
  (see Breaking changes).
- Performance increase of finding neighbors in GraphSpace with r > 1.
- New wrapping function `nearby_agents` that returns an iterable of neighboring agents.
- Positions and neighbors on `GridSpace` can now be searched in each direction separately by accepting `r` as a tuple.
- Neighbors on non-periodic chebyshev spaces can also be searched per dimension over a specific range.
- New public `schedule` function for writing custom loops.
- Mixed models are supported in data collection methods.
- `random_agent(model, condition)` allows obtaining random agents that satisfy given condition.
- New `walk!` utility function for `GridSpace` and `ContinuousSpace`s, providing turtle-like agent movement and random walks.
- The Battle Royal example explores using categorical neighbor searching in a high dimensional `GridSpace`.
- An `@agent` macro provides a quick way of creating agent structs for any space.

## Breaking changes
Most changes in this section (besides changes to default values) are deprecated and
therefore are not "truly breaking".

- New `ContinuousSpace` now only supports Euclidean metric.
- Keyword `moore` of `GridSpace` doesn't exist anymore. Use `metric` instead.
- Default arguments for `GridSpace` are now `periodic = true, metric = :chebyshev`.
- Internal structure of the fundamental types like `ABM, GraphSpace`, etc. is now explicitly not part of the public API, and the provided functions like `getindex` and `getproperty` have to be used. This will allow performance updates in the future that may change internals but not lead to breaking changes.
- `vertex2coord, coord2vertex` do not exist anymore because they are unnecessary in the new design.
- API simplification and renaming:
  - `space_neighbors` -> `nearby_ids`
  - `node_neighbors` -> `nearby_positions`
  - `get_node_contents` -> `ids_in_position`
  - `get_node_agents` -> `agents_in_position`
  - `pick_empty` -> `random_empty`
  - `find_empty_nodes` -> `empty_positions`
  - `has_empty_nodes` -> `has_empty_positions`
  - `nodes` -> `positions`

## Non-breaking changes
- `GridSpace` agents now use `Dims` rather than `Tuple{N,Int}` for their `pos`ition in all examples and pre-defined models.

# v3.7
- Add the ability to decide whether the agent step or the model step should be performed first using the `agents_first` argument.
# v3.6
- Add ability to customise `run!` such that mutation on containers and nested structures does not affect data collection.

# v3.5
- Aggregation data for agents is now possible to do conditionally.
- Example on how to integrate Agents.jl with BlackBoxOptim.jl.

# v3.4
- Added interactivity examples for Schelling and Daisyworld.
- Example on how to integrate Agents.jl with DifferentialEquations.jl.
- Dropped support for Julia 1.0, will be targeting LTS for v1.6 in the future.

# v3.3
- New `fill_space!` function for discrete spaces.
- The Daisyworld example now uses multi-agent approach (surface is agent).
- New `allids` function.

# v3.2
- New `Models` submodule, that conveniently allows loading a model from the examples.
# v3.1
- Extend `interacting_pairs` to allow interactions of disparate types when using mixed models.

# v3.0
## Additions
* Added `ContinuousSpace` as a space option. Supports Euclidean and Cityblock metrics. Several new API functions were added for continuous space.
* Universal plotting function `plotabm` that works for models with any kind of space.
* new function `space_neighbors`, which works for any space. It always and consistently returns the **IDs** of neighbors irrespectively of the spatial structure.
* `AgentBasedModel` now allows you to pass in an `AbstractAgent` type, or an instance of your agent.
* New convenience function `allagents`.
* New continuous space functions `nearest_neighbor` and `elastic_collision!`.
* New iterator `interacting_pairs`.
* Agents can be accessed from the model directly. `model[id]` is equivalent with `model.agents[id]` and replaces `id2agent`.
* If `model.properties` is a dictionary with key type Symbol, then the
  convenience syntax `model.prop` returns `model.properties[:prop]`.
* Version of `add_agent!` now has keyword propagation as well (in case you make your types with `@kwdef` or Parameters.jl).
* New function `nextid`
* Cool new logo.
* `node_neighbors` now accepts a `neighbor_type` keyword for working with directed graphs.
* Added examples of flocking birds and bacterial growth in `ContinuousSpace`, daisyworld and predator-prey in `GridSpace`.
- Collection of model and agent data simultaneously is now possible using the `mdata` and `adata` keywords (respectively) used in conjunction with the revamped data collection scheme (see below).
- Better support for mixed-ABMs and a new `by_type` scheduler.

## Breaking Changes
* Deprecated `Space` in favor of the individual spaces: `Nothing, GridSpace, GraphSpace, ContinuousSpace`.
* Reworked the public API of `GridSpace` to be simpler: position must be `NTuple{Int}`. As a result `vertex2coord` and stuff no longer exported, since they are obsolete.
- Data collection has been completely overhauled. The main function to evolve an ABM and collect data is now `run!`. This function serves most situations, however multiple low level functions are exposed via the API for power users. See the Data Collection section in the documentation for full details.
- `AgentBasedModel` checks the construction of your agent and will return errors when it is malformed (no `id` or `pos` when required, incorrect types). Warnings when possible problems may occur (immutable agents, types which are not concrete, `vel` not of the correct type when using `ContinuousSpace`).
- `id2agent` is deprecated in favor of `getindex(model, id) == model[id]`.
* Function `plot2D` doesn't exist any more in favor of `plotabm`.

# v2.1
* Renamed the old scheduler `as_added` to `by_id`, to reflect reality.
* Added a scheduler public API.
* Added two new schedulers: `partial_activation`, `property_activation`.
* It is now possible to `step!` until a boolean condition is met.
# v2.0
Changelog is kept with respect to version 2.0.<|MERGE_RESOLUTION|>--- conflicted
+++ resolved
@@ -1,11 +1,7 @@
 # main
-<<<<<<< HEAD
+- Thanks to the use of a new algorithm, the `nearby_positions` function for graphspaces is now much faster.
 - Huge improvement of performance of the `get_direction` function in the periodic case.
 - `normalize_position` is now 50x faster for the case of a non-periodic grid. 
-=======
-- Thanks to the use of a new algorithm, the `nearby_positions` function for graphspaces is now much faster.
-- Huge performance improvement in `get_direction` function for periodic spaces.
->>>>>>> 37a4e565
 
 # v5.7
 - Internals of `AgentBasedModel` got reworked. It is now an abstract type, defining an abstract interface that concrete implementations may satisfy. This paves the way for flexibly defining new variants of `AgentBasedModel` that are more specialized in their applications.
