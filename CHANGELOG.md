# main
- `sample!` is now much faster than before when the size of the sample is big, with a size of 1 million agents the function is now 1000x faster.
- A memory bug about offsets calculation has been solved; besides, the `calculate_offsets` function has been sped-up by a significant amount.
- The following renames have been done (with deprecations):
  - `genocide! -> remove_all!`
  - `kill_agent! -> remove_agent!`
  - `UnkillableABM -> UnremovableABM`
- `random_agent` is now faster and has two options on how to find a random agent, each of which can offer a different performance benefit depending on the density of agents that satisfy the clause.

# v5.8
<<<<<<< HEAD
=======
- New function `random_nearby_position` that returns a random neighboring position. 
- `random_agent` is now faster and has two options on how to find a random agent, each of which can offer a different performance benefit depending on the density of agents that satisfy the clause.
>>>>>>> e32726b6
- New function `randomwalk!` replaces `walk!(agent, rand, model)` (now deprecated), allowing easier creation of random walks in both discrete and continuous spaces. Random walks in continuous space also allow users to specify the reorientation distributions: `polar` in 2D; `polar` and `azimuthal` in 3D. This way, correlated random walks can be produced.
- Thanks to the use of a new algorithm, the `nearby_positions` function for graphspaces is now much faster.
- Huge improvement of performance of the `get_direction` function in the periodic case.
- `normalize_position` is now 50x faster for the case of a non-periodic grid.

# v5.7
- Internals of `AgentBasedModel` got reworked. It is now an abstract type, defining an abstract interface that concrete implementations may satisfy. This paves the way for flexibly defining new variants of `AgentBasedModel` that are more specialized in their applications.
- The old `AgentBasedModel` is now `StandardABM`.
- Two new variants of agent based models: `UnkillableABM` and `FixedMassABM`: they yield huge performance benefits (up to twice the speed!!!) on iterating over agents if the agents can't get killed, or even added, during model evolution!
- Huge memory performance increase in continuous space by fixing a memory leak bug.
- `multi_agents_type!` has been updated to handle edge case where agents of one (or more) type are absent at the beginning of the simulation.
- New function `npositions` that returns the number of positions of a model with a discrete space.

# v5.6
- `add_node!` and `rem_node!` have been renamed to `add_vertex!` and `rem_vertex!` extending Graphs.jl homonymous methods to help standardise names across ecosystems. Therefore `add_node!` and `rem_node!` have been deprecated.
- The signature of `add_edge!` has been generalised with `args...` and `kwargs...` to be compatible with all the implementations the underlying graph supports.
- New function `rem_edge!` that removes an edge from the graph.

# v5.5
- The `@agent` macro has been re-written and is now more general and more safe.
  It now also allows inheriting fields from any other type.
- The `@agent` macro is now THE way to create agent types for Agents.jl simulations.
  Directly creating structs by hand is no longer mentioned in the documentation at all. This will allow us in the future to utilize additional fields that the user does not have to know about, which may bring new features or performance gains by being part of the agent structures.
- The minimal agent types like `GraphAgent` can be used normally as standard agent
  types that only have the mandatory fields. This is now clear in the docs.
  (this was possible also before v5.4, just not clear)
- In the future, making agent types manually (without `@agent`) may be completely disallowed, resulting in error. Therefore, making agent types manually is considered deprecated.
- New function `normalize_position` that normalizes a position according to the model space.
- New function `spacesize` that returns the size of the space.

# v5.4
This is a huge release!

## Performance improvements
- Internal representation of grid spaces has been completely overhauled. For `GridSpace` this lead to about 30% performance increase in `nearby_stuff` and 100% decrease in memory allocations.
- Significant performance increase for `nearest_neighbor` in `ContinuousSpace`.
- Because of the new grid spaces internals, `nearby_stuff` searches in `ContinuousSpace` are 2-5 times faster.
- Much more efficient distributed computing in `ensemblerun!` and `paramscan` functions, like 5x performance gain. Thanks to user Matt Turner `mt-digital`. [#624](https://github.com/JuliaDynamics/Agents.jl/pull/624)

## New space
- New space `GridSpaceSingle` that is the same as `GridSpace` but only allows for one agent per position only. It utilizes this knowledge for massive performance benefits over `GridSpace`, **being about 3x faster than the new `GridSpace`**, all across the board. ID = 0 is a reserved ID for this space and cannot be used by users.

## Additions to existing API
- New keyword `showprogress` in `run!` function that displays a progress bar.
- New keyword `showprogress` in `ensemblerun!` and `paramscan` that displays a progress bar over total amount of simulations done.
- New function `OSM.route_length`.
- New `:manhattan` metric for `GridSpace` models.
- New `manhattan_distance` utility function.
- New keyword `nearby_f = nearby_ids_exact` in `interacting_pairs` which decides whether to use the exact or approximate algorithm for nearest neighbors.

## Breaking or Deprecated
- [**Will be breaking**] In the near future, **agent ID = 0 will be a reserved ID by Agents.jl**. This means that users should not use ID = 0 for _any agent_. They can use all the negative and positive integers as usual. If you were adding agents with any of the default ways that Agents.jl provides, such as `add_agents!(pos, model, agent_properties...)`, then you were already using only the positive integers.
- [**Maybe breaking?**] In `ContinuousSpace` `spacing` was documented to be a keyword but in code it was specified as a positional argument. Now it is also a keyword in code as intended.
- [**Maybe breaking?**] Keyword `spacing` in `ContinuousSpace` is now `minimum(extent)/20` from `/10`
  by default, increasing accuracy of `nearby_ids` (which is the fastest way to iterate over neighbors). This decreases a bit the performance of `move_agent!`, but in the typical scenario a neighbor search is much more costly than moving an agent.
- [**Maybe breaking?**] There was an ambiguity in the function `move_agent!(agent, model)`. It typically means to move an agent to a random position. However, in `ContinuousSpace` this function was overwritten by the signature `move_agent(agent, model, dt::Real = 1)`. To resolve the ambiguity, now `move_agent!(agent, model)` **always moves the agent to a random position** even in `ContinuousSpace`. To use the continuous space version that moves an agent using its velocity, users must explicitly provide the third argument `dt`.
- [**Will be breaking**] Keyword `exact` in `nearby_ids` for `ContinuousSpace` is deprecated, because now the exact version returns different type than the non-exact, hence leading to type instabilities. Use `nearby_ids_exact` instead. Same for `nearby_agents`.

# v5.3
- Rework schedulers to prefer returning iterators over arrays, resulting in fewer allocations and improved performance. Most scheduler names are now types instead of functions:
  - `Schedulers.by_id` is now `Schedulers.ByID`
  - `Schedulers.randomly` is now `Schedulers.Randomly`
  - `Schedulers.partially` is now `Schedulers.Partially`
  - `Schedulers.by_property` is now `Schedulers.ByProperty`
  - `Schedulers.by_type` is now `Schedulers.ByType`

# v5.2
- Add `random_nearby_id` and `random_nearby_agent` for efficient random agent access
- Stop condition for `step!` allows using `Integer`s

# v5
- Agents.jl + InteractiveDynamics.jl now support native plotting for
  open street map spaces, which is integrated in all interactive apps as well!
- Most examples have been moved to AgentsExampleZoo.jl. Additional examples will now be added there.

## BREAKING
- Plotting, animating, and interacting GUIs based on InteractiveDynamics.jl have changed. Please see online docs for the new format.
- LightGraphs.jl dependency is now replaced by Graphs.jl
- OpenStreetMapX.jl dependency now replaced by LightOSM.jl. This mean initializing the space is different, and some API methods have changed. Check documentation for more details. Note that this also means checkpoints using the old `OpenStreetMapSpace` cannot be read in this version.
- Functions for planning and moving along routes have had their names unified across Pathfinding and OpenStreetMap modules. The names now are `plan_route!` and `move_along_route!` and are accessible from the top level scope.
- `OSM.intersection` is renamed to `OSM.nearest_node`
- `OSM.road` is renamed to `OSM.nearest_road`
- `latlon` is removed in favor of `OSM.lonlat`

# v4.5.4
- Previously `nearby_ids` with `r=0` for `GraphSpace` was undefined. Now it returns ids only in the same position as given.

# v4.5.3
- Performance enhancements for `random_empty`.

# v4.5
## New features and fixes
- Add `get_spatial_property` and `get_spatial_index` for easier usage of spatially distributed properties in `ContinuousSpace`.
- Rework the pathfinding system to be more streamlined and offer greater control over the its details.
- Add support for pathfinding in `ContinuousSpace`.
- New utility functions `nearby_walkable` and `random_walkable` for use in models with pathfinding.
- Fixed bug where there was no differentiation between empty paths and paths to unreachable nodes.

## BREAKING
- The old pathfinding system is now deprecated. Pathfinding structs are not saved as part of the
  space, and instead are stored by the user.

# v4.4
## New features and fixes
- Provide a generator function to collect `mdata` in `run!` and `ensemblerun!`.
- Save/load entire models using `save_checkpoint` and `load_checkpoint`
- New functions `get_spatial_property` and `get_spatial_index` that allows better handling of spatial fields present in `ContinuousSpace` that are represented via the forms of discretization over the space.

# v4.3
## New features and fixes
- Save and load agent information from CSV files.

# v4.2
## New features and fixes
- Self-contained features of Agents.jl will from now own exist in their own submodules. This will make the public API less cluttered and functionality more contained. Currently the new submodules are `Schedulers, Pathfinding, OSM`.
- Pathfinding using the A* algorithm is now possible! Available for `GridSpace`.
- Extend `dataname` (formerly `aggname`) to provide unique column names in collection dataframes when using anonymous functions
- Fixed omission which did not enable updating properties of a model when `model.properties` is a `struct`.
- New function `ensemblerun!` for running ensemble model simulations.
- Scheduler `Schedulers.by_property` (previously `property_activation`) now allows as input arbitrary functions besides symbols.

## Deprecated
- Deprecate `aggname` in favor of `dataname` for naming of columns in collection dataframes
- Keyword `replicates` of `run!` is deprecated in favor of `ensemblerun!`.
- `paramscan` with `replicates` is deprecated. If you want to parameter scan and at the same time run multiple simulations at each parameter combination, simply use `seed` as a parameter, which tunes the model's initial random seed.
- All the scheduler names have been deprecated in favor of a `Schedulers` module: `fastest` to `Schedulers.fastest`, `by_id` to `Schedulers.by_id`, `random_activation` to `Schedulers.randomly`, `partial_activation` to `Schedulers.partially`, `property_activation` to `Schedulers.by_property`, `by_type` to `Schedulers.by_type`.

# v4.1.2
- Plotting with Plots.jl and `plotabm` is deprecated in favor of InteractiveDynamics.jl, Makie.jl and `abm_plot`.

# v4.1
- A new example: Fractal Growth, explores `ContinuousSpace` and interactive plotting.
- Models now supply a random number generator pool that is used in all random-related functions like `random_position`. Access it with `model.rng` and seed it with `seed!(model, seed)`.
- Higher-order agent grouping utilities to facilitate complex interactions, see e.g. `iter_agent_groups`.
- Several documentation improvements targeting newcomers.

# v4.0, Major new release!

This new release brings not only a lot of new features but also a lot of performance improvements and quality of life improvements. Worth seeing is also the new [Comparison](https://juliadynamics.github.io/Agents.jl/dev/comparison/) section of our docs, which compares Agents.jl with other existing software, showing that Agents.jl outmatches all current standards.

## New features:
- `GridSpace` has been re-written from scratch! It now supports **any dimensionality** and is about a **full order of magnitude faster** than the previous version!
- `ContinuousSpace` has been re-written from scratch! It is now at least 3 times faster!
- A new, continuous `OpenStreetMapSpace` which lets agents traverse real world locations via planned routes based on the Open Street Map initiative.
- `GraphSpace` now allows to dynamically mutate the underlying graph via `add_node!`, `rem_node!`.
- Agents.jl now defines a clear API for new spaces types. To create a fundamentally different type of space you have to define the space structure and extend only 5 methods.
- `GraphSpace` and `GridSpace` are completely separated entities, reducing complexity of source code dramatically, and removing unnecessary functions like `vertex2coord` and `coord2vertex`.
- Many things have been renamed to have clearer name that indicates their meaning
  (see Breaking changes).
- Performance increase of finding neighbors in GraphSpace with r > 1.
- New wrapping function `nearby_agents` that returns an iterable of neighboring agents.
- Positions and neighbors on `GridSpace` can now be searched in each direction separately by accepting `r` as a tuple.
- Neighbors on non-periodic chebyshev spaces can also be searched per dimension over a specific range.
- New public `schedule` function for writing custom loops.
- Mixed models are supported in data collection methods.
- `random_agent(model, condition)` allows obtaining random agents that satisfy given condition.
- New `walk!` utility function for `GridSpace` and `ContinuousSpace`s, providing turtle-like agent movement and random walks.
- The Battle Royal example explores using categorical neighbor searching in a high dimensional `GridSpace`.
- An `@agent` macro provides a quick way of creating agent structs for any space.

## Breaking changes
Most changes in this section (besides changes to default values) are deprecated and
therefore are not "truly breaking".

- New `ContinuousSpace` now only supports Euclidean metric.
- Keyword `moore` of `GridSpace` doesn't exist anymore. Use `metric` instead.
- Default arguments for `GridSpace` are now `periodic = true, metric = :chebyshev`.
- Internal structure of the fundamental types like `ABM, GraphSpace`, etc. is now explicitly not part of the public API, and the provided functions like `getindex` and `getproperty` have to be used. This will allow performance updates in the future that may change internals but not lead to breaking changes.
- `vertex2coord, coord2vertex` do not exist anymore because they are unnecessary in the new design.
- API simplification and renaming:
  - `space_neighbors` -> `nearby_ids`
  - `node_neighbors` -> `nearby_positions`
  - `get_node_contents` -> `ids_in_position`
  - `get_node_agents` -> `agents_in_position`
  - `pick_empty` -> `random_empty`
  - `find_empty_nodes` -> `empty_positions`
  - `has_empty_nodes` -> `has_empty_positions`
  - `nodes` -> `positions`

## Non-breaking changes
- `GridSpace` agents now use `Dims` rather than `Tuple{N,Int}` for their `pos`ition in all examples and pre-defined models.

# v3.7
- Add the ability to decide whether the agent step or the model step should be performed first using the `agents_first` argument.
# v3.6
- Add ability to customise `run!` such that mutation on containers and nested structures does not affect data collection.

# v3.5
- Aggregation data for agents is now possible to do conditionally.
- Example on how to integrate Agents.jl with BlackBoxOptim.jl.

# v3.4
- Added interactivity examples for Schelling and Daisyworld.
- Example on how to integrate Agents.jl with DifferentialEquations.jl.
- Dropped support for Julia 1.0, will be targeting LTS for v1.6 in the future.

# v3.3
- New `fill_space!` function for discrete spaces.
- The Daisyworld example now uses multi-agent approach (surface is agent).
- New `allids` function.

# v3.2
- New `Models` submodule, that conveniently allows loading a model from the examples.
# v3.1
- Extend `interacting_pairs` to allow interactions of disparate types when using mixed models.

# v3.0
## Additions
* Added `ContinuousSpace` as a space option. Supports Euclidean and Cityblock metrics. Several new API functions were added for continuous space.
* Universal plotting function `plotabm` that works for models with any kind of space.
* new function `space_neighbors`, which works for any space. It always and consistently returns the **IDs** of neighbors irrespectively of the spatial structure.
* `AgentBasedModel` now allows you to pass in an `AbstractAgent` type, or an instance of your agent.
* New convenience function `allagents`.
* New continuous space functions `nearest_neighbor` and `elastic_collision!`.
* New iterator `interacting_pairs`.
* Agents can be accessed from the model directly. `model[id]` is equivalent with `model.agents[id]` and replaces `id2agent`.
* If `model.properties` is a dictionary with key type Symbol, then the
  convenience syntax `model.prop` returns `model.properties[:prop]`.
* Version of `add_agent!` now has keyword propagation as well (in case you make your types with `@kwdef` or Parameters.jl).
* New function `nextid`
* Cool new logo.
* `node_neighbors` now accepts a `neighbor_type` keyword for working with directed graphs.
* Added examples of flocking birds and bacterial growth in `ContinuousSpace`, daisyworld and predator-prey in `GridSpace`.
- Collection of model and agent data simultaneously is now possible using the `mdata` and `adata` keywords (respectively) used in conjunction with the revamped data collection scheme (see below).
- Better support for mixed-ABMs and a new `by_type` scheduler.

## Breaking Changes
* Deprecated `Space` in favor of the individual spaces: `Nothing, GridSpace, GraphSpace, ContinuousSpace`.
* Reworked the public API of `GridSpace` to be simpler: position must be `NTuple{Int}`. As a result `vertex2coord` and stuff no longer exported, since they are obsolete.
- Data collection has been completely overhauled. The main function to evolve an ABM and collect data is now `run!`. This function serves most situations, however multiple low level functions are exposed via the API for power users. See the Data Collection section in the documentation for full details.
- `AgentBasedModel` checks the construction of your agent and will return errors when it is malformed (no `id` or `pos` when required, incorrect types). Warnings when possible problems may occur (immutable agents, types which are not concrete, `vel` not of the correct type when using `ContinuousSpace`).
- `id2agent` is deprecated in favor of `getindex(model, id) == model[id]`.
* Function `plot2D` doesn't exist any more in favor of `plotabm`.

# v2.1
* Renamed the old scheduler `as_added` to `by_id`, to reflect reality.
* Added a scheduler public API.
* Added two new schedulers: `partial_activation`, `property_activation`.
* It is now possible to `step!` until a boolean condition is met.
# v2.0
Changelog is kept with respect to version 2.0.<|MERGE_RESOLUTION|>--- conflicted
+++ resolved
@@ -8,11 +8,8 @@
 - `random_agent` is now faster and has two options on how to find a random agent, each of which can offer a different performance benefit depending on the density of agents that satisfy the clause.
 
 # v5.8
-<<<<<<< HEAD
-=======
 - New function `random_nearby_position` that returns a random neighboring position. 
 - `random_agent` is now faster and has two options on how to find a random agent, each of which can offer a different performance benefit depending on the density of agents that satisfy the clause.
->>>>>>> e32726b6
 - New function `randomwalk!` replaces `walk!(agent, rand, model)` (now deprecated), allowing easier creation of random walks in both discrete and continuous spaces. Random walks in continuous space also allow users to specify the reorientation distributions: `polar` in 2D; `polar` and `azimuthal` in 3D. This way, correlated random walks can be produced.
 - Thanks to the use of a new algorithm, the `nearby_positions` function for graphspaces is now much faster.
 - Huge improvement of performance of the `get_direction` function in the periodic case.
