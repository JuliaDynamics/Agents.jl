# v4.1 (UNRELEASED)
- A new example: Fractal Growth, explores `ContinuousSpace` and interactive plotting.
<<<<<<< HEAD
- Models now supply a random number generator pool.
=======
- Higher-order agent grouping utilities to facilitate complex interactions.
>>>>>>> 8e51d692

# v4.0, Major new release!

This new release brings not only a lot of new features but also a lot of performance improvements and quality of life improvements. Worth seeing is also the new [Comparison](https://juliadynamics.github.io/Agents.jl/dev/comparison/) section of our docs, which compares Agents.jl with other existing software, showing that Agents.jl outmatches all current standards.

## New features:
- `GridSpace` has been re-written from scratch! It now supports **any dimensionality** and is about a **full order of magnitude faster** than the previous version!
- `ContinuousSpace` has been re-written from scratch! It is now at least 3 times faster!
- A new, continuous `OpenStreetMapSpace` which lets agents traverse real world locations via planned routes based on the Open Street Map initiative.
- `GraphSpace` now allows to dynamically mutate the underlying graph via `add_node!`, `rem_node!`.
- Agents.jl now defines a clear API for new spaces types. To create a fundamentally different type of space you have to define the space structure and extend only 5 methods.
- `GraphSpace` and `GridSpace` are completely separated entities, reducing complexity of source code dramatically, and removing unnecessary functions like `vertex2coord` and `coord2vertex`.
- Many things have been renamed to have clearer name that indicates their meaning
  (see Breaking changes).
- Performance increase of finding neighbors in GraphSpace with r > 1.
- New wrapping function `nearby_agents` that returns an iterable of neighboring agents.
- Positions and neighbors on `GridSpace` can now be searched in each direction separately by accepting `r` as a tuple.
- Neighbors on non-periodic chebyshev spaces can also be searched per dimension over a specific range.
- New public `schedule` function for writing custom loops.
- Mixed models are supported in data collection methods.
- `random_agent(model, condition)` allows obtaining random agents that satisfy given condition.
- New `walk!` utility function for `GridSpace` and `ContinuousSpace`s, providing turtle-like agent movement and random walks.
- The Battle Royal example explores using categorical neighbor searching in a high dimensional `GridSpace`.
- An `@agent` macro provides a quick way of creating agent structs for any space.

## Breaking changes
Most changes in this section (besides changes to default values) are deprecated and
therefore are not "truly breaking".

- New `ContinuousSpace` now only supports Euclidean metric.
- Keyword `moore` of `GridSpace` doesn't exist anymore. Use `metric` instead.
- Default arguments for `GridSpace` are now `periodic = true, metric = :chebyshev`.
- Internal structure of the fundamental types like `ABM, GraphSpace`, etc. is now explicitly not part of the public API, and the provided functions like `getindex` and `getproperty` have to be used. This will allow performance updates in the future that may change internals but not lead to breaking changes.
- `vertex2coord, coord2vertex` do not exist anymore because they are unnecessary in the new design.
- API simplification and renaming:
  - `space_neighbors` -> `nearby_ids`
  - `node_neighbors` -> `nearby_positions`
  - `get_node_contents` -> `ids_in_position`
  - `get_node_agents` -> `agents_in_position`
  - `pick_empty` -> `random_empty`
  - `find_empty_nodes` -> `empty_positions`
  - `has_empty_nodes` -> `has_empty_positions`
  - `nodes` -> `positions`

## Non-breaking changes
- `GridSpace` agents now use `Dims` rather than `Tuple{N,Int}` for their `pos`ition in all examples and pre-defined models.

# v3.7
- Add the ability to decide whether the agent step or the model step should be performed first using the `agents_first` argument.
# v3.6
- Add ability to customise `run!` such that mutation on containers and nested structures does not affect data collection.

# v3.5
- Aggregation data for agents is now possible to do conditionally.
- Example on how to integrate Agents.jl with BlackBoxOptim.jl.

# v3.4
- Added interactivity examples for Schelling and Daisyworld.
- Example on how to integrate Agents.jl with DifferentialEquations.jl.
- Dropped support for Julia 1.0, will be targeting LTS for v1.6 in the future.

# v3.3
- New `fill_space!` function for discrete spaces.
- The Daisyworld example now uses multi-agent approach (surface is agent).
- New `allids` function.

# v3.2
- New `Models` submodule, that conveniently allows loading a model from the examples.
# v3.1
- Extend `interacting_pairs` to allow interactions of disparate types when using mixed models.

# v3.0
## Additions
* Added `ContinuousSpace` as a space option. Supports Euclidean and Cityblock metrics. Several new API functions were added for continuous space.
* Universal plotting function `plotabm` that works for models with any kind of space.
* new function `space_neighbors`, which works for any space. It always and consistently returns the **IDs** of neighbors irrespectively of the spatial structure.
* `AgentBasedModel` now allows you to pass in an `AbstractAgent` type, or an instance of your agent.
* New convenience function `allagents`.
* New continuous space functions `nearest_neighbor` and `elastic_collision!`.
* New iterator `interacting_pairs`.
* Agents can be accessed from the model directly. `model[id]` is equivalent with `model.agents[id]` and replaces `id2agent`.
* If `model.properties` is a dictionary with key type Symbol, then the
  convenience syntax `model.prop` returns `model.properties[:prop]`.
* Version of `add_agent!` now has keyword propagation as well (in case you make your types with `@kwdef` or Parameters.jl).
* New function `nextid`
* Cool new logo.
* `node_neighbors` now accepts a `neighbor_type` keyword for working with directed graphs.
* Added examples of flocking birds and bacterial growth in `ContinuousSpace`, daisyworld and predator-prey in `GridSpace`.
- Collection of model and agent data simultaneously is now possible using the `mdata` and `adata` keywords (respectively) used in conjunction with the revamped data collection scheme (see below).
- Better support for mixed-ABMs and a new `by_type` scheduler.

## Breaking Changes
* Deprecated `Space` in favor of the individual spaces: `Nothing, GridSpace, GraphSpace, ContinuousSpace`.
* Reworked the public API of `GridSpace` to be simpler: position must be `NTuple{Int}`. As a result `vertex2coord` and stuff no longer exported, since they are obsolete.
- Data collection has been completely overhauled. The main function to evolve an ABM and collect data is now `run!`. This function serves most situations, however multiple low level functions are exposed via the API for power users. See the Data Collection section in the documentation for full details.
- `AgentBasedModel` checks the construction of your agent and will return errors when it is malformed (no `id` or `pos` when required, incorrect types). Warnings when possible problems may occur (immutable agents, types which are not concrete, `vel` not of the correct type when using `ContinuousSpace`).
- `id2agent` is deprecated in favor of `getindex(model, id) == model[id]`.
* Function `plot2D` doesn't exist any more in favor of `plotabm`.

# v2.1
* Renamed the old scheduler `as_added` to `by_id`, to reflect reality.
* Added a scheduler public API.
* Added two new schedulers: `partial_activation`, `property_activation`.
* It is now possible to `step!` until a boolean condition is met.
# v2.0
Changelog is kept with respect to version 2.0.<|MERGE_RESOLUTION|>--- conflicted
+++ resolved
@@ -1,10 +1,7 @@
 # v4.1 (UNRELEASED)
 - A new example: Fractal Growth, explores `ContinuousSpace` and interactive plotting.
-<<<<<<< HEAD
 - Models now supply a random number generator pool.
-=======
 - Higher-order agent grouping utilities to facilitate complex interactions.
->>>>>>> 8e51d692
 
 # v4.0, Major new release!
 
