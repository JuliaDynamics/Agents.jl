--- conflicted
+++ resolved
@@ -52,7 +52,6 @@
     return model
 end
 
-<<<<<<< HEAD
 function CommonSolve.step!(model::EventQueueABM, t::Union{Real, Function})
     queue = abmqueue(model)
     model_t = getfield(model, :time)
@@ -120,9 +119,5 @@
 agent_was_removed(id, model::DictABM) = !haskey(agent_container(model), id)
 agent_was_removed(::Int, ::VecABM) = false
 
-until(s, t::Real, ::ABM) = s < t
-until(s, f, model::ABM) = !f(model, s)
-=======
-until(t1, t0, n::Int, model) = t1 < t0+n
-until(t1, t0, f, model) = !f(model, t1-t0)
->>>>>>> 433faa44
+until(t1, t0, n::Int, ::ABM) = t1 < t0+n
+until(t1, t0, f, model::ABM) = !f(model, t1-t0)