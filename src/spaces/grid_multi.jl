--- conflicted
+++ resolved
@@ -96,13 +96,9 @@
 function remove_agent_from_space!(a::AbstractAgent, model::ABM{<:GridSpace})
     prev = abmspace(model).stored_ids[a.pos...]
     ai = findfirst(i -> i == a.id, prev)
-<<<<<<< HEAD
+    isnothing(ai) && error(lazy"Tried to remove $(a) from the space, but that agent is not on the space")
     prev[ai], prev[end] = prev[end], prev[ai]
     pop!(prev)
-=======
-    isnothing(ai) && error(lazy"Tried to remove $(a) from the space, but that agent is not on the space")
-    deleteat!(prev, ai)
->>>>>>> fc6ea70e
     return a
 end
 
