--- conflicted
+++ resolved
@@ -360,7 +360,6 @@
 #######################################################################################
 # FMP Algorithm
 #######################################################################################
-<<<<<<< HEAD
 export fmp_update_vel!, fmp_update_interacting_pairs!, FMP_Parameters, fmp_parameter_init
 
 """
@@ -372,17 +371,6 @@
 - `vmax`: Maximum velocity of the agents.
 - `d`: Agent diameter
 - `r`: Function for computing interactive radius. `r` is the threshold distance for interagent repulsive forces. 
-=======
-export fmp_update_vel, fmp_update_interacting_pairs, FMP_Parameters, fmp_parameter_init
-
-"""
-    FMP_Parameters
-The parameters for the FMP model as defined in the FMP paper. Helper function `FMP_Parameter_Init`
-is used to initialize the struct with default parameters. Users can modify FMP default parameters
-through the usage of keyword arguments. See [the original paper](https://arxiv.org/abs/1909.05415)
-for a complete description of model parameters. Parameters included in this struct that are not
-present in the original paper are:
->>>>>>> 51d4d8d0
 - `obstacle_list`: list of obstacles in the state space
 - `interaction_array`: n x n boolean array (n = number of agents) where `interaction_array[i,j]=1`
 indicates that the ith and jth agents are interacting. Used so that `interacting_pairs` is only called
@@ -392,11 +380,6 @@
 mutable struct FMP_Parameters
     rho::Float64
     rho_obstacle::Float64
-<<<<<<< HEAD
-=======
-    step_inc::Int64
-    terminal_max_dis::Float64
->>>>>>> 51d4d8d0
     c1::Float64
     c2::Float64
     vmax::Float64
@@ -409,21 +392,12 @@
 end
 
 """
-<<<<<<< HEAD
     fmp_update_interacting_pairs!(model)
 Updates `FMP_Parameters.interaction_array` with the current array of interacting agents by calling
 `interacting_pairs`. It does this once per model step to reduce the potential overhead of calling
 `interacting_pairs` each time `update_vel` is called. 
 """
 function fmp_update_interacting_pairs!(
-=======
-    fmp_update_interacting_pairs(model)
-Updates `FMP_Parameters.interaction_array` with the current array of interacting agents by calling
-`interacting_pairs`. It does this once per model step to reduce the potential overhead of calling
-`interacting_pairs` each time `update_vel` is called.
-"""
-function fmp_update_interacting_pairs(
->>>>>>> 51d4d8d0
     model::ABM{<:ContinuousSpace},
     )
 
@@ -438,11 +412,6 @@
                 append!(Ni, j)
             elseif j == agent_id && model.agents[i].type == :A
                 append!(Ni, i)
-<<<<<<< HEAD
-            
-=======
-
->>>>>>> 51d4d8d0
             # handle agent-goal interactions
             elseif i == agent_id && model.agents[j].type == :T
                 append!(Gi, j)
@@ -460,22 +429,12 @@
 """
     fmp_parameter_init()
 A convenience function for initializing the FMP_Parameters struct with typical FMP
-<<<<<<< HEAD
 parameters. Users can modify the FMP algorithm parameters through the usage of 
 keyword arguments. Possible keyword arguments are `rho`, `rho_obstacle`, `c1`, `c2`, `vmax`, `d` and `obstacle_list`. All keywords definitions can be found in the documentation for the `FMP_Parameter` struct. 
-=======
-parameters. Users can modify the FMP algorithm parameters through the usage of
-keyword arguments.
->>>>>>> 51d4d8d0
 """
 function fmp_parameter_init(;
     rho = 7.5e6,
     rho_obstacle = 7.5e6,
-<<<<<<< HEAD
-=======
-    step_inc = 2,
-    terminal_max_dis = 0.01,
->>>>>>> 51d4d8d0
     c1 = 10,
     c2 = 10,
     vmax = 0.1,
@@ -487,11 +446,6 @@
     FMP_params = FMP_Parameters()
     FMP_params.rho = rho
     FMP_params.rho_obstacle = rho_obstacle
-<<<<<<< HEAD
-=======
-    FMP_params.step_inc = step_inc
-    FMP_params.terminal_max_dis = terminal_max_dis
->>>>>>> 51d4d8d0
     FMP_params.c1 = c1
     FMP_params.c2 = c2
     FMP_params.vmax = vmax
@@ -503,26 +457,14 @@
 
 
 """
-<<<<<<< HEAD
     fmp_update_vel!(model, FMP_params)
 Implements the [Force Based Motion Planning (FMP) algorithm](https://arxiv.org/abs/1909.05415)
 to handle interagent collisions. 
-=======
-    fmp_update_vel(model, FMP_params)
-Implements the [Force Based Motion Planning (FMP) algorithm](https://arxiv.org/abs/1909.05415)
-to handle interagent collisions. This function is called each time `agent_step!` is called. This
-function is used in conjunction with the `update_vel!` keyword argument when a `ContinuousSpace`
-is initialized.
->>>>>>> 51d4d8d0
 
 Example usage in [Force Based Motion Planning](@ref).
 
 The FMP algorithm that determines the three primary forces being experienced by an agent
-<<<<<<< HEAD
 each time `fmp_update_vel!` is called. The three forces are:
-=======
-each time `update_vel` is invoked via `agent_step`. The three forces are:
->>>>>>> 51d4d8d0
 
 - Repulsive force: analogous to a "magnetic" repulsion based on proximity of agent and other agents in the state space.
 - Navigational force: an attractive force drawing an agent to its goal position
@@ -531,11 +473,7 @@
 After computing the resultant vectors from each component, an overall resultant vector is computed. This is then capped based on the global max velocity constraint. This final velocity is passed into the agents struct.
 
 """
-<<<<<<< HEAD
 function fmp_update_vel!(
-=======
-function fmp_update_vel(
->>>>>>> 51d4d8d0
     agent::AbstractAgent,
     model::ABM{<:ContinuousSpace},
     )
@@ -551,11 +489,6 @@
 
     # update agent velocities
     agent.vel = vi
-<<<<<<< HEAD
-    
-=======
-
->>>>>>> 51d4d8d0
 end
 
 """
