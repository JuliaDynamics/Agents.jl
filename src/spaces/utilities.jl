export edistance, walk!

#######################################################################################
# %% (Mostly) space agnostic helper functions
#######################################################################################

"""
    edistance(a, b, model::ABM)

Return the euclidean distance between `a` and `b` (either agents or agent positions),
respecting periodic boundary conditions (if in use). Works with any space where it makes
sense: currently `GridSpace` and `ContinuousSpace`.
"""
edistance(
    a::A,
    b::B,
    model::ABM{C,<:Union{ContinuousSpace,GridSpace}},
) where {A<:AbstractAgent,B<:AbstractAgent,C} = edistance(a.pos, b.pos, model)

function edistance(
    a::ValidPos,
    b::ValidPos,
    model::ABM{A,<:Union{ContinuousSpace{D,false},GridSpace{D,false}}},
) where {A,D}
    sqrt(sum(abs2.(a .- b)))
end

function edistance(
    p1::ValidPos,
    p2::ValidPos,
    model::ABM{A,<:ContinuousSpace{D,true}},
) where {A,D}
    total = 0.0
    for (a, b, d) in zip(p1, p2, model.space.extent)
        delta = abs(b - a)
        if delta > d - delta
            delta = d - delta
        end
        total += delta^2
    end
    sqrt(total)
end

function edistance(
    p1::ValidPos,
    p2::ValidPos,
    model::ABM{A,<:GridSpace{D,true}},
) where {A,D}
    total = 0.0
    for (a, b, d) in zip(p1, p2, size(model.space))
        delta = abs(b - a)
        if delta > d - delta
            delta = d - delta
        end
        total += delta^2
    end
    sqrt(total)
end

<<<<<<< HEAD

"""
    nv(model::ABM)
Return the number of positions (vertices) in the `model` space.
"""
LightGraphs.nv(abm::ABM{A,<:Union{GraphSpace, OpenStreetMapSpace}}) where {A} = LightGraphs.nv(abm.space)
LightGraphs.nv(space::S) where {S<:GraphSpace} = LightGraphs.nv(space.graph)
LightGraphs.nv(space::S) where {S<:OpenStreetMapSpace} = LightGraphs.nv(space.m.g)

"""
    ne(model::ABM)
Return the number of edges in the `model` space.
"""
LightGraphs.ne(abm::ABM{A,<:Union{GraphSpace, OpenStreetMapSpace}}) where {A} = LightGraphs.ne(abm.space)
LightGraphs.ne(space::S) where {S<:GraphSpace} = LightGraphs.ne(space.graph)
LightGraphs.ne(space::S) where {S<:OpenStreetMapSpace} = LightGraphs.ne(space.m.g)


positions(model::ABM{<:AbstractAgent,<:Union{GraphSpace, OpenStreetMapSpace}}) = 1:nv(model)

function nearby_positions(
        position::Integer,
        model::ABM{A,<:Union{GraphSpace,OpenStreetMapSpace}},
        radius::Integer;
        kwargs...,
    ) where {A}
    output = copy(nearby_positions(position, model; kwargs...))
    for _ in 2:radius
        newnps = (nearby_positions(np, model; kwargs...) for np in output)
        append!(output, reduce(vcat, newnps))
        unique!(output)
    end
    filter!(i -> i != position, output)
end
=======
"""
    walk!(agent, direction::NTuple, model; ifempty = false)

Move agent in the given `direction` respecting periodic boundary conditions.
If `periodic = false`, agents will walk to, but not exceed the boundary value.
Possible on both `GridSpace` and `ContinuousSpace`s.

The dimensionality of `direction` must be the same as the space. `GridSpace` asks for
`Int`, and `ContinuousSpace` for `Float64` vectors, describing the walk distance in
each direction. `direction = (2, -3)` is an example of a valid direction on a
`GridSpace`, which moves the agent to the right 2 positions and down 3 positions.
Velocity is ignored for this opreation in `ContinuousSpace`.

## Keywords
- `ifempty` will check that the target position is unnocupied and only move if that's
true. Available only on `GridSpace`.
"""
function walk!(
    agent::AbstractAgent,
    direction::NTuple{D,Int},
    model::ABM{<:AbstractAgent,<:GridSpace{D,true}};
    kwargs...,
) where {D}
    target = mod1.(agent.pos .+ direction, size(model.space))
    walk_if_empty!(agent, target, model; kwargs...)
end

function walk!(
    agent::AbstractAgent,
    direction::NTuple{D,Int},
    model::ABM{<:AbstractAgent,<:GridSpace{D,false}};
    kwargs...,
) where {D}
    target = min.(max.(agent.pos .+ direction, 1), size(model.space))
    walk_if_empty!(agent, target, model; kwargs...)
end

function walk!(
    agent::AbstractAgent,
    direction::NTuple{D,Float64},
    model::ABM{<:AbstractAgent,<:ContinuousSpace{D,true}};
    kwargs...,
) where {D}
    target = mod1.(agent.pos .+ direction, model.space.extent)
    move_agent!(agent, target, model)
end

function walk!(
    agent::AbstractAgent,
    direction::NTuple{D,Float64},
    model::ABM{<:AbstractAgent,<:ContinuousSpace{D,false}};
    kwargs...,
) where {D}
    target = min.(max.(agent.pos .+ direction, 0.0), model.space.extent .- 1e-15)
    move_agent!(agent, target, model)
end

function walk_if_empty!(agent, target, model; ifempty::Bool = false)
    if ifempty
        isempty(target, model) && move_agent!(agent, target, model)
    else
        move_agent!(agent, target, model)
    end
end

"""
    walk!(agent, rand, model)

Invoke a random walk by providing the `rand` function in place of
`distance`. For `GridSpace`, the walk will cover ±1 positions in all directions,
`ContinuousSpace` will reside within [-1, 1].
"""
walk!(
    agent,
    ::typeof(rand),
    model::ABM{<:AbstractAgent,<:GridSpace{D}};
    kwargs...,
) where {D} = walk!(agent, Tuple(rand(-1:1) for _ in 1:D), model; kwargs...)

walk!(
    agent,
    ::typeof(rand),
    model::ABM{<:AbstractAgent,<:ContinuousSpace{D}};
    kwargs...,
) where {D} = walk!(agent, Tuple(2.0 * rand() - 1.0 for _ in 1:D), model; kwargs...)
>>>>>>> 6ffd7031
<|MERGE_RESOLUTION|>--- conflicted
+++ resolved
@@ -57,8 +57,6 @@
     sqrt(total)
 end
 
-<<<<<<< HEAD
-
 """
     nv(model::ABM)
 Return the number of positions (vertices) in the `model` space.
@@ -92,7 +90,7 @@
     end
     filter!(i -> i != position, output)
 end
-=======
+
 """
     walk!(agent, direction::NTuple, model; ifempty = false)
 
@@ -177,5 +175,4 @@
     ::typeof(rand),
     model::ABM{<:AbstractAgent,<:ContinuousSpace{D}};
     kwargs...,
-) where {D} = walk!(agent, Tuple(2.0 * rand() - 1.0 for _ in 1:D), model; kwargs...)
->>>>>>> 6ffd7031
+) where {D} = walk!(agent, Tuple(2.0 * rand() - 1.0 for _ in 1:D), model; kwargs...)