--- conflicted
+++ resolved
@@ -4,11 +4,7 @@
 =#
 
 function kill_agent!(agent::A, model::ABM{Nothing,A,Dict{Int,A}}) where {A<:AbstractAgent}
-<<<<<<< HEAD
-    delete!(model.agents, agent.id)
-=======
     remove_agent_from_model!(agent, model)
->>>>>>> 935ba99d
 end
 
 function add_agent!(agent::A, model::ABM{Nothing,A}) where {A<:AbstractAgent}
