--- conflicted
+++ resolved
@@ -27,22 +27,6 @@
     return GraphSpace{G}(graph, agent_positions)
 end
 
-<<<<<<< HEAD
-=======
-"""
-    nv(model::ABM)
-Return the number of positions (vertices) in the `model` space.
-"""
-LightGraphs.nv(abm::ABM{<:GraphSpace}) = LightGraphs.nv(abm.space.graph)
-LightGraphs.nv(space::GraphSpace) = LightGraphs.nv(space.graph)
-
-"""
-    ne(model::ABM)
-Return the number of edges in the `model` space.
-"""
-LightGraphs.ne(abm::ABM{<:GraphSpace}) = LightGraphs.ne(abm.space.graph)
-
->>>>>>> c5db3cfa
 function Base.show(io::IO, s::GraphSpace)
     print(io, "GraphSpace with $(nv(s.graph)) positions and $(ne(s.graph)) edges")
 end
@@ -87,11 +71,6 @@
 ids_in_position(n::Integer, model::ABM{<:GraphSpace}) = model.space.s[n]
 # NOTICE: The return type of `ids_in_position` must support `length` and `isempty`!
 
-<<<<<<< HEAD
-=======
-positions(model::ABM{<:GraphSpace}) = 1:nv(model)
-
->>>>>>> c5db3cfa
 #######################################################################################
 # Neighbors
 #######################################################################################
@@ -124,24 +103,6 @@
     neighborfn(model.space.graph, position)
 end
 
-<<<<<<< HEAD
-=======
-function nearby_positions(
-    position::Integer,
-    model::ABM{<:GraphSpace},
-    radius::Integer;
-    kwargs...,
-)
-    output = copy(nearby_positions(position, model; kwargs...))
-    for _ in 2:radius
-        newnps = (nearby_positions(np, model; kwargs...) for np in output)
-        append!(output, reduce(vcat, newnps))
-        unique!(output)
-    end
-    filter!(i -> i != position, output)
-end
-
->>>>>>> c5db3cfa
 #######################################################################################
 # Mutable graph functions
 #######################################################################################
