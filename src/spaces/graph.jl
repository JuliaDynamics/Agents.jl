export GraphSpace

#######################################################################################
# Basic space definition
#######################################################################################
struct GraphSpace{G} <: DiscreteSpace
    graph::G
    s::Vector{Vector{Int}}
end

"""
    GraphSpace(graph::AbstractGraph)
Create a `GraphSpace` instance that is underlined by an arbitrary graph from
[LightGraphs.jl](https://github.com/JuliaGraphs/LightGraphs.jl).
The position type for this space is `Int`.

<<<<<<< HEAD
To use graphs in combination with a grid or continuous space, see our
=======
The underlying graph can be altered using [`add_node!`](@ref) and [`rem_node!`](@ref).

`GraphSpace` represents a space where each node (i.e. position) of a graph can hold an arbitrary
amount of agents, and each agent can move between the nodes of the graph.
If you want to model social networks, where each agent is equivalent with a node of
a graph, you're better of using `nothing` (or other spaces) as the model space, and using
a graph from LightGraphs.jl directly in the model parameters, as shown in the
>>>>>>> d45cdebb
[Social networks with LightGraphs.jl](@ref) integration example.
"""
function GraphSpace(graph::G) where {G<:AbstractGraph}
    agent_positions = [Int[] for i in 1:LightGraphs.nv(graph)]
    return GraphSpace{G}(graph, agent_positions)
end

"""
    nv(model::ABM)
Return the number of positions (vertices) in the `model` space.
"""
LightGraphs.nv(abm::ABM{<:Any,<:GraphSpace}) = LightGraphs.nv(abm.space.graph)
LightGraphs.nv(abm::GraphSpace) = LightGraphs.nv(space.graph)

"""
    ne(model::ABM)
Return the number of edges in the `model` space.
"""
LightGraphs.ne(abm::ABM{<:Any,<:GraphSpace}) = LightGraphs.ne(abm.space.graph)

function Base.show(io::IO, s::GraphSpace)
    print(
        io,
        "GraphSpace with $(nv(s.graph)) positions and $(ne(s.graph)) edges",
    )
end

#######################################################################################
# Agents.jl space API
#######################################################################################
random_position(model::ABM{<:AbstractAgent,<:GraphSpace}) = rand(1:nv(model))

function remove_agent_from_space!(
        agent::A,
        model::ABM{A,<:GraphSpace},
    ) where {A<:AbstractAgent}
    agentpos = agent.pos
    ids = ids_in_position(agentpos, model)
    splice!(ids, findfirst(a -> a == agent.id, ids))
    return model
end

function move_agent!(
        agent::A,
        pos::ValidPos,
        model::ABM{A,<:GraphSpace},
    ) where {A<:AbstractAgent}
    oldpos = agent.pos
    ids = ids_in_position(oldpos, model)
    splice!(ids, findfirst(a -> a == agent.id, ids))
    agent.pos = pos
    push!(ids_in_position(agent.pos, model), agent.id)
    return agent
end

function add_agent_to_space!(
        agent::A,
        model::ABM{A,<:DiscreteSpace},
    ) where {A<:AbstractAgent}
    push!(ids_in_position(agent.pos, model), agent.id)
    return agent
end

# The following two is for the discrete space API:
ids_in_position(n::Integer, model::ABM{A,<:GraphSpace}) where {A} = model.space.s[n]
# NOTICE: The return type of `ids_in_position` must support `length` and `isempty`!

positions(model::ABM{<:AbstractAgent,<:GraphSpace}) = 1:nv(model)

#######################################################################################
# Neighbors
#######################################################################################
function nearby_ids(pos::Int, model::ABM{A,<:GraphSpace}, args...; kwargs...) where {A}
    np = nearby_positions(pos, model, args...; kwargs...)
    # This call is faster than reduce(vcat, ..), or Iterators.flatten
    vcat(model.space.s[pos], model.space.s[np]...)
end

function nearby_ids(agent::A, model::ABM{A,<:GraphSpace}, args...; kwargs...) where {A<:AbstractAgent}
    all = nearby_ids(agent.pos, model, args...; kwargs...)
    filter!(i -> i ≠ agent.id, all)
end

function nearby_positions(
        position::Integer,
        model::ABM{A,<:GraphSpace};
        neighbor_type::Symbol = :default,
    ) where {A}
    @assert neighbor_type ∈ (:default, :all, :in, :out)
    neighborfn = if neighbor_type == :default
        LightGraphs.neighbors
    elseif neighbor_type == :in
        LightGraphs.inneighbors
    elseif neighbor_type == :out
        LightGraphs.outneighbors
    else
        LightGraphs.all_neighbors
    end
    neighborfn(model.space.graph, position)
end

function nearby_positions(
        position::Integer,
        model::ABM{A,<:GraphSpace},
        radius::Integer;
        kwargs...,
    ) where {A}
    output = copy(nearby_positions(position, model; kwargs...))
    for _ in 2:radius
        newnps = (nearby_positions(np, model; kwargs...) for np in output)
        append!(output, reduce(vcat, newnps))
        unique!(output)
    end
    filter!(i -> i != position, output)
end

#######################################################################################
# Mutable graph functions
#######################################################################################
export rem_node!, add_node!, add_edge!

"""
    rem_node!(model::ABM{A, <: GraphSpace}, n::Int)
Remove node (i.e. position) `n` from the model's graph. All agents in that node are killed.

**Warning:** LightGraphs.jl (and thus Agents.jl) swaps the index of the last node with
that of the one to be removed, while every other node remains as is. This means that
when doing `rem_node!(n, model)` the last node becomes the `n`-th node while the previous
`n`-th node (and all its edges and agents) are deleted.
"""
function rem_node!(model::ABM{<:AbstractAgent, <: GraphSpace}, n::Int)
    for id ∈ copy(ids_in_position(n, model)); kill_agent!(model[id], model); end
    V = nv(model)
    success = LightGraphs.rem_vertex!(model.space.graph, n)
    n > V && error("Node number exceeds amount of nodes in graph!")
    s = model.space.s
    s[V], s[n] = s[n], s[V]
    pop!(s)
end

"""
    add_node!(model::ABM{A, <: GraphSpace}) → n
Add a new node (i.e. possible position) to the model's graph and return it.
You can connect this new node with existing ones using `add_edge!(model, n, m)`.
"""
function add_node!(model::ABM{<:AbstractAgent, <: GraphSpace})
    add_vertex!(model.space.graph)
    push!(model.space.s, Int[])
    return nv(model)
end

LightGraphs.add_edge!(model, n, m) = add_edge!(model.space.graph, n, m)<|MERGE_RESOLUTION|>--- conflicted
+++ resolved
@@ -14,9 +14,6 @@
 [LightGraphs.jl](https://github.com/JuliaGraphs/LightGraphs.jl).
 The position type for this space is `Int`.
 
-<<<<<<< HEAD
-To use graphs in combination with a grid or continuous space, see our
-=======
 The underlying graph can be altered using [`add_node!`](@ref) and [`rem_node!`](@ref).
 
 `GraphSpace` represents a space where each node (i.e. position) of a graph can hold an arbitrary
@@ -24,7 +21,6 @@
 If you want to model social networks, where each agent is equivalent with a node of
 a graph, you're better of using `nothing` (or other spaces) as the model space, and using
 a graph from LightGraphs.jl directly in the model parameters, as shown in the
->>>>>>> d45cdebb
 [Social networks with LightGraphs.jl](@ref) integration example.
 """
 function GraphSpace(graph::G) where {G<:AbstractGraph}
