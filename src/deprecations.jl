--- conflicted
+++ resolved
@@ -99,12 +99,8 @@
 This function does nothing if there aren't any empty positions.
 """
 function add_agent_single!(agent::A, model::ABM{<:DiscreteSpace,A}) where {A<:AbstractAgent}
-<<<<<<< HEAD
-    @warn "Adding agent created by A(...) is deprecated. Use a different method."
-=======
     @warn "Adding agent with add_agent_single!(agent::AbstractAgent, model::ABM) is deprecated. 
            Use add_agent_single!([pos,] A::Type, model::ABM; kwargs...) or add_agent_single!([pos,] A::Type, model::ABM, args...)."
->>>>>>> aae133b7
     position = random_empty(model)
     isnothing(position) && return nothing
     agent.pos = position
@@ -123,22 +119,13 @@
 The type of `pos` must match the underlying space position type.
 """
 function add_agent!(agent::AbstractAgent, model::ABM)
-<<<<<<< HEAD
-    @warn "Adding agent created by A(...) is deprecated. Use a different method."
-=======
     @warn "Adding agent with add_agent!(agent::AbstractAgent, model::ABM) is deprecated. 
            Use add_agent!([pos,] A::Type, model::ABM; kwargs...) or add_agent!([pos,] A::Type, model::ABM, args...)."
->>>>>>> aae133b7
     agent.pos = random_position(model)
     add_agent_pos!(agent, model)
 end
 
 function add_agent!(agent::AbstractAgent, pos::ValidPos, model::ABM)
-<<<<<<< HEAD
-    @warn "Adding agent created by A(...) is deprecated. Use a different method."
-    agent.pos = pos
-    add_agent_pos!(agent, model)
-=======
     @warn "Adding agent with add_agent!(agent::AbstractAgent, pos::ValidPos, model::ABM) is deprecated. 
            Use add_agent!([pos,] A::Type, model::ABM; kwargs...) or add_agent!([pos,] A::Type, model::ABM, args...)."
     agent.pos = pos
@@ -149,5 +136,4 @@
     @warn "Adding agent with add_agent!(agent::AbstractAgent, model::ABM) is deprecated. 
            Use add_agent!([pos,] A::Type, model::ABM; kwargs...) or add_agent!([pos,] A::Type, model::ABM, args...)."
     add_agent_pos!(agent, model)
->>>>>>> aae133b7
 end