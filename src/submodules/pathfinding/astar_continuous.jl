--- conflicted
+++ resolved
@@ -197,11 +197,8 @@
     )
     half_cell_size = abmspace(model).extent ./ size(pathfinder.walkmap) ./ 2.
     cts_rand = to_continuous_position(discrete_rand, pathfinder) .+
-<<<<<<< HEAD
-        (rand(model.rng, SVector{D}) .- 0.5) .* half_cell_size
-=======
-        Tuple(rand(abmrng(model), D) .- 0.5) .* half_cell_size
->>>>>>> ba920805
+        (rand(abmrng(model), SVector{D}) .- 0.5) .* half_cell_size
+
     dist = euclidean_distance(pos, cts_rand, model)
     dist > r && (cts_rand = mod1.(
         pos .+ get_direction(pos, cts_rand, model) ./ dist .* r,
