--- conflicted
+++ resolved
@@ -106,59 +106,6 @@
 abmtime(model::ABM) = getfield(model, :time)[]
 
 """
-<<<<<<< HEAD
-    random_agent(model, condition; optimistic=true, alloc = false) → agent
-Return a random agent from the model that satisfies `condition(agent) == true`.
-The function generates a random permutation of agent IDs and iterates through
-them. If no agent satisfies the condition, `nothing` is returned instead.
-
-## Keywords
-`optimistic = true` changes the algorithm used to be non-allocating but
-potentially more variable in performance. This should be faster if the condition
-is `true` for a large proportion of the population (for example if the agents
-are split into groups). 
-
-`alloc` can be used to employ a different fallback strategy in case the 
-optimistic version doesn't find any agent satisfying the condition: if the filtering 
-condition is expensive an allocating fallback can be more performant. 
-"""
-function random_agent(model, condition; optimistic = true, alloc = false)
-    if optimistic
-        return optimistic_random_agent(model, condition, alloc)
-    else
-        return fallback_random_agent(model, condition, alloc)
-    end
-end
-
-function optimistic_random_agent(model, condition, alloc; n_attempts = nagents(model))
-    rng = abmrng(model)
-    ids = allids(model)
-    @inbounds while n_attempts != 0
-        idx = rand(rng, ids)
-        condition(model[idx]) && return model[idx]
-        n_attempts -= 1
-    end
-    return fallback_random_agent(model, condition, alloc)
-end
-
-function fallback_random_agent(model, condition, alloc)
-    if alloc
-        iter_ids = allids(model)
-        id = itsample(iter_ids, abmrng(model), id -> condition(model[id]); alloc=alloc)
-        isnothing(id) && return nothing
-        return model[id]
-    else
-        iter_agents = allagents(model)
-        return itsample(iter_agents, abmrng(model), condition; alloc=alloc)
-    end
-end
-
-# TODO: In the future, it is INVALID to access space, agents, etc., with the .field syntax.
-# Instead, use the API functions such as `abmrng, abmspace`, etc.
-# We just need to re-write the codebase to not use .field access.
-"""
-=======
->>>>>>> c6a95002
     model.prop
     getproperty(model::ABM, :prop)
 
