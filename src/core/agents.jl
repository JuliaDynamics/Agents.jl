--- conflicted
+++ resolved
@@ -28,13 +28,7 @@
 as well as any additional ones the user may provide via the `begin` block.
 See below for examples.
 
-<<<<<<< HEAD
 Using `@agent` is the recommended way to create agent types for Agents.jl.
-=======
-Using `@agent` is the recommended way to create agent types for Agents.jl,
-however keep in mind that the macro (currently) doesn't work with `const` 
-declarations in individual fields (for Julia v1.8+).
->>>>>>> de57ea38
 
 Structs created with `@agent` by default subtype `AbstractAgent`.
 They cannot subtype each other, as all structs created from `@agent` are concrete types
@@ -96,7 +90,6 @@
     breadz_per_day::T
 end
 ```
-<<<<<<< HEAD
 It is also possible to specify that some fields are immutable
 using the special `consts` variable inside the macro:
 ```julia
@@ -109,7 +102,7 @@
 agent = Person(1, (1, 1), 40, 2000)
 agent.moneyz = 1000
 agent.age = 20 # this throws an error
-=======
+```
 Notice that you can also use default values for some fields, in this case you 
 will need to specify the field names with the non-default values
 ```julia
@@ -121,7 +114,6 @@
 Person(id = 1, pos = (1, 1), moneyz = 2000)
 # new age value
 Person(1, (1, 1), 40, 2000)
->>>>>>> de57ea38
 ```
 ### Example with optional hierarchy
 An alternative way to make the above structs, that also establishes
