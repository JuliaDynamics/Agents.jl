export AbstractAgent, @agent, @compact, NoSpaceAgent

"""
    YourAgentType <: AbstractAgent

Agents participating in Agents.jl simulations are instances of user-defined Types that
are subtypes of `AbstractAgent`.

Your agent type(s) **must have** the `id::Int` field as first field.
If any space is used (see [Available spaces](@ref)), a `pos` field of appropriate type
is also mandatory. The core model structure, and each space,
may also require additional fields that may,
or may not, be communicated as part of the public API.

The [`@agent`](@ref) macro ensures that all of these constrains are in place
and hence it is the **the only supported way to create agent types**.
"""
abstract type AbstractAgent end

__AGENT_GENERATOR__ = Dict{Symbol, Expr}()

"""
    NoSpaceAgent <: AbstractAgent
The minimal agent struct for usage with `nothing` as space (i.e., no space).
It has the field `id::Int`, and potentially other internal fields that
are not documented as part of the public API. See also [`@agent`](@ref).
"""
__AGENT_GENERATOR__[:NoSpaceAgent] = :(mutable struct NoSpaceAgent <: AbstractAgent
                                           const id::Int
                                       end)
eval(__AGENT_GENERATOR__[:NoSpaceAgent])

"""
    @agent struct YourAgentType{X}(AnotherAgentType) [<: OptionalSupertype]
        extra_property::X
        other_extra_property_with_default::Bool = true
        const other_extra_const_property::Int
        # etc...
    end

Define an agent struct which includes all fields that `AnotherAgentType` has,
as well as any additional ones the user may provide.
See below for examples.

Using `@agent` is the only supported way to create agent types for Agents.jl.

Structs created with `@agent` by default subtype `AbstractAgent`.
They cannot subtype each other, as all structs created from `@agent` are concrete types
and `AnotherAgentType` itself is also concrete (only concrete types have fields).
If you want `YourAgentType` to subtype something other than `AbstractAgent`, use
the optional argument `OptionalSupertype` (which itself must then subtype `AbstractAgent`).

## Usage

The macro `@agent` has two primary uses:
1. To include the mandatory fields for a particular space in your agent struct.
   In this case you would use one of the minimal agent types as `AnotherAgentType`.
2. A convenient way to include fields from another, already existing struct.

The existing minimal agent types are:
- [`NoSpaceAgent`](@ref)
- [`GraphAgent`](@ref)
- [`GridAgent`](@ref)
- [`ContinuousAgent`](@ref)
- [`OSMAgent`](@ref)

All will attribute an `id::Int` field, and besides `NoSpaceAgent` will also attribute
a `pos` field. You should **never directly manipulate the mandatory fields `id, pos`**
that the resulting new agent type will have. The `id` is an unchangeable field.
Use functions like [`move_agent!`](@ref) etc., to change the position.

## Examples
### Example without optional hierarchy
Using
```julia
@agent struct Person{T}(GridAgent{2}) 
    age::Int
    moneyz::T
end
```
will create an agent appropriate for using with 2-dimensional [`GridSpace`](@ref)
```julia
mutable struct Person{T} <: AbstractAgent
    id::Int
    pos::NTuple{2, Int}
    const age::Int
    moneyz::T
end
```
Notice that you can also use default values for some fields, in this case you 
will need to specify the field names with the non-default values
```julia
@agent struct Person2{T}(GridAgent{2})
    age::Int = 30
    moneyz::T
end
# default age value
Person2(id = 1, pos = (1, 1), moneyz = 2000)
# new age value
Person2(1, (1, 1), 40, 2000)
```
### Example with optional hierarchy
An alternative way to make the above structs, that also establishes
a user-specific subtyping hierarchy would be to do:
```julia
abstract type AbstractHuman <: AbstractAgent end

@agent struct Worker(GridAgent{2}) <: AbstractHuman
    age::Int
    moneyz::Float64
end

@agent struct Fisher(Worker) <: AbstractHuman
    fish_per_day::Float64
end
```
which would now make both `Fisher` and `Worker` subtypes of `AbstractHuman`.
```julia
julia> supertypes(Fisher)
(Fisher, AbstractHuman, AbstractAgent, Any)

julia> supertypes(Worker)
(Worker, AbstractHuman, AbstractAgent, Any)
```
Note that `Fisher` will *not* be a subtype of `Worker` although `Fisher` has
inherited the fields from `Worker`.

### Example highlighting problems with parametric types
Notice that in Julia parametric types are union types.
Hence, the following cannot be used:
```julia
@agent struct Dummy{T}(GridAgent{2})
    moneyz::T
end

@agent struct Fisherino{T}(Dummy{T})
    fish_per_day::T
end
```
You will get an error in the definition of `Fisherino`, because the fields of
`Dummy{T}` cannot be obtained, because it is a union type. Same with using `Dummy`.
You can only use `Dummy{Float64}`.

### Example with common dispatch and no subtyping
It may be that you do not even need to create a subtyping relation if you want
to utilize multiple dispatch. Consider the example:
```julia
@agent struct CommonTraits(GridAgent{2})
    age::Int
    speed::Int
    energy::Int
end
```
and then two more structs are made from these traits:
```julia
@agent struct Bird(CommonTraits)
    height::Float64
end

@agent struct Rabbit(CommonTraits)
    underground::Bool
end
```

If you wanted a function that dispatches to both `Rabbit, Bird`, you only have to define:
```julia
Animal = Union{Bird, Rabbit}
f(x::Animal) = ... # uses `CommonTraits` fields
```
However, it should also be said, that there is no real reason here to explicitly
type-annotate `x::Animal` in `f`. Don't annotate any type. Annotating a type
only becomes useful if there are at least two "abstract" groups, like `Animal, Person`.
Then it would make sense to define
```julia
Person = Union{Fisher, Baker}
f(x::Animal) = ... # uses `CommonTraits` fields
f(x::Person) = ... # uses fields that all "persons" have
```
Agents.jl has a convenience function [`add_agent!`](@ref) to create and add agents
to the model automatically. In the case you want to create some agents by yourself
you can use a constructor accepting the model as first argument so that internal fields,
such as the `id`, are set automatically
```julia
model = StandardABM(GridAgent{2}, GridSpace((10,10)))
a = GridAgent{2}(model, (3,4)) # the id is set automatically
```
"""
macro agent(struct_repr)
    new_type, base_type_spec, abstract_type, new_fields = decompose_struct_base(struct_repr)
    base_fields = compute_base_fields(base_type_spec)
    expr_new_type = :(mutable struct $new_type <: $abstract_type
                        $(base_fields...)
                        $(new_fields...)
                      end)
    __AGENT_GENERATOR__[namify(new_type)] = MacroTools.prewalk(rmlines, expr_new_type)
    expr = quote @kwdef $expr_new_type end
    quote Base.@__doc__($(esc(expr))) end
end


"""
    @compact struct YourCompactedAgentType{X,Y}(BaseAgentType) [<: OptionalSupertype]
        @agent FirstAgentType{X}
            first_property::X # shared with second agent
            second_property_with_default::Bool = true
        end
        @agent SecondAgentType{X,Y}
            first_property::X = 3
            third_property::Y
        end
        # etc...
    end

Compactify multiple agents in a single type. Each agent has a `type` field which
defines which type of agent it is. Convenient constructors for each agent type are 
also provided.

Using this macro can be useful for performance of multi-agents models because combining
multiple agents in only one avoids dynamic dispatch and abstract containers problems, 
at the cost of more memory consumption. 

## Examples

Let's say you have this definition:

```
@compact struct Animal{T}(GridAgent{2})
    @agent struct Wolf
        energy::Float64 = 0.5
        ground_speed::Float64
        const fur_color::Symbol
    end
    @agent struct Hawk{T}
        energy::Float64 = 0.1
        ground_speed::Float64
        flight_speed::T
    end
end
```

Then you can create `Wolf` and `Hawk` agents normally, like so

```
hawk_1 = Hawk(1, (1, 1), 1.0, 2.0, 3)
hawk_2 = Hawk(; id = 2, pos = (1, 2), ground_speed = 2.3, flight_speed = 2)
wolf_1 = Wolf(3, (2, 2), 2.0, 3.0, :black)
wolf_2 = Wolf(; id = 4, pos = (2, 1), ground_speed = 2.0, fur_color = :white)
```

It is important to notice, though, that the `Wolf` and `Hawk` types are just 
conceptual and all agents are actually of type `Animal` in this case. 
The way to retrieve the group to which an agent belongs is through its `type` 
field e.g.

```
hawk_1.type # :hawk
wolf_2.type # :wolf
```

See the [rabbit_fox_hawk](@ref) example to see how to use this macro in a model.

## Current limitations

- Impossibility to inherit from a compactified agent.
"""
macro compact(struct_repr)
    new_type, base_type_spec, abstract_type, agent_specs = decompose_struct_base(struct_repr)
    base_fields = compute_base_fields(base_type_spec)
    types_each, fields_each, default_each = [], [], []
    for a_spec in agent_specs
        @capture(a_spec, @agent astruct_spec_)
        a_comps = decompose_struct_no_base(astruct_spec)
        push!(types_each, a_comps[1])
        push!(fields_each, a_comps[3][1])
        push!(default_each, a_comps[3][2])
    end
    common_fields = intersect(fields_each...)
    noncommon_fields = setdiff(union(fields_each...), common_fields)
    common_fields_n = retrieve_fields_names(common_fields)
    noncommon_fields_n = retrieve_fields_names(noncommon_fields)
    if isempty(noncommon_fields)
        islazy = false
    else
        islazy = true
        noncommon_fields = [f.head == :const ? :(@lazy $(f.args[1])) : (:(@lazy $f)) 
                            for f in noncommon_fields]
    end
    expr_new_type = :(mutable struct $new_type <: $abstract_type
                        $(base_fields...)
                        type::Symbol
                        $(common_fields...)
                        $(noncommon_fields...)
                      end)

    expr_new_type = islazy ? :(@lazy $expr_new_type) : expr_new_type
    expr_functions = []
    for (a_t, a_f, a_d) in zip(types_each, fields_each, default_each)
        a_base_n = retrieve_fields_names(base_fields)
        a_spec_n = retrieve_fields_names(a_f)
        a_spec_n_d = [d != "#328723329" ? Expr(:kw, n, d) : (:($n)) 
                      for (n, d) in zip(a_spec_n, a_d)]
        f_params_kwargs = [a_base_n..., a_spec_n_d...]
        f_params_kwargs = Expr(:parameters, f_params_kwargs...)        
        f_params_args = [a_base_n..., a_spec_n...]
        f_params_args_with_T = [retrieve_fields_names(base_fields, true)..., 
                                retrieve_fields_names(a_f, true)...]
        a_spec_n2_d = [d != "#328723329" ? Expr(:kw, n, d) : (:($n)) 
                      for (n, d) in zip(retrieve_fields_names(a_f, true), a_d)]
        f_params_kwargs_with_T = [a_base_n..., a_spec_n2_d...]
        f_params_kwargs_with_T = Expr(:parameters, f_params_kwargs_with_T...)
        type = Symbol(lowercase(string(namify(a_t))))
        f_inside_args = [common_fields_n..., noncommon_fields_n...]
        f_inside_args = [f in a_spec_n ? f : (:(Agents.uninit)) for f in f_inside_args]
        f_inside_args = [a_base_n..., Expr(:quote, type), f_inside_args...]
        @capture(a_t, a_t_n_{a_t_p__})
        a_t_p === nothing && (a_t_p = [])
        @capture(new_type, new_type_n_{new_type_p__})
        if new_type_p === nothing 
            new_type_n, new_type_p = new_type, []
        end
        new_type_p = [t in a_t_p ? t : (:(Agents.LazilyInitializedFields.Uninitialized)) 
                      for t in new_type_p]
        expr_function_kwargs = :(
            function $(namify(a_t))($f_params_kwargs)
                return $(namify(new_type))($(f_inside_args...))
            end
            )
        expr_function_args = :(
            function $(namify(a_t))($(f_params_args...))
                return $(namify(new_type))($(f_inside_args...))
            end
            )
        if !isempty(new_type_p)
            expr_function_args_with_T = :(
                function $(namify(a_t))($(f_params_args_with_T...)) where {$(a_t_p...)}
                    return $new_type_n{$(new_type_p...)}($(f_inside_args...))
                end
                )
            expr_function_kwargs_with_T = :(
                function $(namify(a_t))($f_params_kwargs_with_T) where {$(a_t_p...)}
                    return $new_type_n{$(new_type_p...)}($(f_inside_args...))
                end
                )
        else
            expr_function_args_with_T = :()
            expr_function_kwargs_with_T = :()
        end
        remove_prev_functions = remove_prev_methods(a_t)
        push!(expr_functions, remove_prev_functions)
        push!(expr_functions, expr_function_kwargs)
        push!(expr_functions, expr_function_args)
        push!(expr_functions, expr_function_args_with_T)
        push!(expr_functions, expr_function_kwargs_with_T)
    end
    expr = quote 
            $(Base.@__doc__ expr_new_type)
            $(expr_functions...)
            $(namify(new_type))
           end
    return esc(expr)
end

function decompose_struct_base(struct_repr)
    if !@capture(struct_repr, struct new_type_(base_type_spec_) <: abstract_type_ new_fields__ end)
        @capture(struct_repr, struct new_type_(base_type_spec_) new_fields__ end)
    end
    abstract_type === nothing && (abstract_type = :(Agents.AbstractAgent))
    return new_type, base_type_spec, abstract_type, new_fields
end

function decompose_struct_no_base(struct_repr, split_default=true)
    if !@capture(struct_repr, struct new_type_ <: abstract_type_ new_fields__ end)
        @capture(struct_repr, struct new_type_ new_fields__ end)
    end
    abstract_type === nothing && (abstract_type = :(Agents.AbstractAgent))
    if split_default
        new_fields_with_defs = [[], []]
        for f in new_fields
            if !@capture(f, t_ = k_)
                @capture(f, t_)
                k = "#328723329"
            end
            push!(new_fields_with_defs[1], t)
            push!(new_fields_with_defs[2], k)
        end
        new_fields = new_fields_with_defs
    end
    return new_type, abstract_type, new_fields
end

function decompose_struct(struct_repr)
    if !@capture(struct_repr, struct new_type_(base_type_spec_) <: abstract_type_ new_fields__ end)
        @capture(struct_repr, struct new_type_(base_type_spec_) new_fields__ end)
    end
    abstract_type === nothing && (abstract_type = :(Agents.AbstractAgent))
    return new_type, base_type_spec, abstract_type, new_fields
end

function compute_base_fields(base_type_spec)
    base_agent = __AGENT_GENERATOR__[namify(base_type_spec)]
    @capture(base_agent, mutable struct base_type_general_ <: _ __ end)
    old_args = base_type_general isa Symbol ? [] : base_type_general.args[2:end]
    new_args = base_type_spec isa Symbol ? [] : base_type_spec.args[2:end]
    for (old, new) in zip(old_args, new_args)
        base_agent = MacroTools.postwalk(ex -> ex == old ? new : ex, base_agent)
    end
    @capture(base_agent, mutable struct _ <: _ base_fields__ end)
<<<<<<< HEAD
    return base_fields
end

function retrieve_fields_names(fields, only_consts = false)
    field_names = []
    for f in fields
        f.head == :const && (f = f.args[1])
        !only_consts && f.head == :(::) && (f = f.args[1])
        push!(field_names, f)
    end
    return field_names
end
    
function remove_prev_methods(a_t)
    return :(if @isdefined $(namify(a_t))
                for m in methods($(namify(a_t)))
                    Base.delete_method(m)
                end
            end)
=======
    @capture(new_type, _{new_params__})
    new_params === nothing && (new_params = [])
    expr_new_type = :(mutable struct $new_type <: $abstract_type
                        $(base_fields...)
                        $(new_fields...)
                      end)
    new_type_no_params = namify(new_type)
    __AGENT_GENERATOR__[new_type_no_params] = MacroTools.prewalk(rmlines, expr_new_type)
    expr = quote 
    	   @kwdef $expr_new_type 
    	   $(new_type_no_params)(m::ABM, args...) = 
               $(new_type_no_params)(Agents.nextid(m), args...)
           $(new_type_no_params)(m::ABM; kwargs...) = 
               $(new_type_no_params)(; id = Agents.nextid(m), kwargs...)
           if $(new_params) != []
               $(new_type)(m::ABM, args...) where {$(new_params...)} = 
                   $(new_type)(Agents.nextid(m), args...)
               $(new_type)(m::ABM; kwargs...) where {$(new_params...)} = 
                   $(new_type)(; id = Agents.nextid(m), kwargs...)
           end
        end
    quote Base.@__doc__($(esc(expr))) end
>>>>>>> 6bb53469
end<|MERGE_RESOLUTION|>--- conflicted
+++ resolved
@@ -193,10 +193,21 @@
                         $(new_fields...)
                       end)
     __AGENT_GENERATOR__[namify(new_type)] = MacroTools.prewalk(rmlines, expr_new_type)
-    expr = quote @kwdef $expr_new_type end
+    expr = quote 
+    	   @kwdef $expr_new_type 
+    	   $(new_type_no_params)(m::ABM, args...) = 
+               $(new_type_no_params)(Agents.nextid(m), args...)
+           $(new_type_no_params)(m::ABM; kwargs...) = 
+               $(new_type_no_params)(; id = Agents.nextid(m), kwargs...)
+           if $(new_params) != []
+               $(new_type)(m::ABM, args...) where {$(new_params...)} = 
+                   $(new_type)(Agents.nextid(m), args...)
+               $(new_type)(m::ABM; kwargs...) where {$(new_params...)} = 
+                   $(new_type)(; id = Agents.nextid(m), kwargs...)
+           end
+        end
     quote Base.@__doc__($(esc(expr))) end
 end
-
 
 """
     @compact struct YourCompactedAgentType{X,Y}(BaseAgentType) [<: OptionalSupertype]
@@ -405,7 +416,6 @@
         base_agent = MacroTools.postwalk(ex -> ex == old ? new : ex, base_agent)
     end
     @capture(base_agent, mutable struct _ <: _ base_fields__ end)
-<<<<<<< HEAD
     return base_fields
 end
 
@@ -424,29 +434,4 @@
                 for m in methods($(namify(a_t)))
                     Base.delete_method(m)
                 end
-            end)
-=======
-    @capture(new_type, _{new_params__})
-    new_params === nothing && (new_params = [])
-    expr_new_type = :(mutable struct $new_type <: $abstract_type
-                        $(base_fields...)
-                        $(new_fields...)
-                      end)
-    new_type_no_params = namify(new_type)
-    __AGENT_GENERATOR__[new_type_no_params] = MacroTools.prewalk(rmlines, expr_new_type)
-    expr = quote 
-    	   @kwdef $expr_new_type 
-    	   $(new_type_no_params)(m::ABM, args...) = 
-               $(new_type_no_params)(Agents.nextid(m), args...)
-           $(new_type_no_params)(m::ABM; kwargs...) = 
-               $(new_type_no_params)(; id = Agents.nextid(m), kwargs...)
-           if $(new_params) != []
-               $(new_type)(m::ABM, args...) where {$(new_params...)} = 
-                   $(new_type)(Agents.nextid(m), args...)
-               $(new_type)(m::ABM; kwargs...) where {$(new_params...)} = 
-                   $(new_type)(; id = Agents.nextid(m), kwargs...)
-           end
-        end
-    quote Base.@__doc__($(esc(expr))) end
->>>>>>> 6bb53469
-end+            end)