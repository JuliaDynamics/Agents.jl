#=
This file establishes the agent-space interaction API.
All space types should implement this API (and obviously be subtypes of `AbstractSpace`)
Some functions DO NOT need to be implemented for every space, they are space agnostic.
These functions have complete source code here, while the functions that DO need to
be implemented for every space have only documentation strings here and an
error message.

In short: IMPLEMENT ALL FUNCTIONS IN SECTION "IMPLEMENT", WITH SAME ARGUMENTS!

In addition to the required functions, a minimal `AbstractAgent` struct with REQUIRED
fields should be supplied. See the top of src/core/agents.jl for examples.
=#
export move_agent!,
    add_agent!,
    add_agent_pos!,
    kill_agent!,
    genocide!,
    random_position,
    nearby_positions,
    nearby_ids,
    nearby_agents,
    random_nearby_id,
    random_nearby_agent,
    plan_route!,
    plan_best_route!,
    move_along_route!,
    is_stationary

notimplemented(model) =
    error("Not implemented for space type $(nameof(typeof(model.space)))")

nokill() = error("Removing agents who are stored in vectors is disallowed. To be able to remove agents they must be stored in a Dict.")

#######################################################################################
# %% IMPLEMENT
#######################################################################################
"""
    random_position(model) → pos
Return a random position in the model's space (always with appropriate Type).
"""
random_position(model) = notimplemented(model)

"""
    add_agent_to_space!(agent, model)
Add the agent to the underlying space structure at the agent's own position.
This function is called after the agent is already inserted into the model dictionary
and `maxid` has been updated. This function is NOT part of the public API.
"""
add_agent_to_space!(agent, model) = notimplemented(model)

"""
    remove_agent_from_space!(agent, model)
Remove the agent from the underlying space structure.
This function is called after the agent is already removed from the model dictionary
This function is NOT part of the public API.
"""
remove_agent_from_space!(agent, model) = notimplemented(model)

"""
    add_agent_to_model!(agent, model)
Add the agent to the model. This function is called before the agent is inserted
into the model dictionary and `maxid` has been updated. This function is NOT
part of the public API.
"""
add_agent_to_model!(agent, model) = notimplemented(model)

"""
    remove_agent_from_model!(agent, model)
Remove the agent from the model. This function is called before the agent is
inserted into the model dictionary and `maxid` has been updated. This function
is NOT part of the public API.
"""
remove_agent_from_model!(agent, model) = notimplemented(model)

#######################################################################################
# %% IMPLEMENT: Neighbors and stuff
#######################################################################################
"""
    nearby_ids(position, model::ABM, r = 1; kwargs...) → ids

Return an iterable over the IDs of the agents within distance `r` (inclusive) from the given
`position`. The `position` must match type with the spatial structure of the `model`.
The specification of what "distance" means depends on the space, hence it is explained
in each space's documentation string. Keyword arguments are space-specific and also
described in each space's documentation string.

`nearby_ids` always includes IDs with 0 distance to `position`.
"""
nearby_ids(position, model, r = 1) = notimplemented(model)

"""
    nearby_positions(position, model::ABM{<:DiscreteSpace}, r=1; kwargs...)

Return an iterable of all positions within "radius" `r` of the given `position`
(which excludes given `position`).
The `position` must match type with the spatial structure of the `model`.

The value of `r` and possible keywords operate identically to [`nearby_ids`](@ref).

This function only exists for discrete spaces with a finite amount of positions.

    nearby_positions(position, model::ABM{<:OpenStreetMapSpace}; kwargs...) → positions

For [`OpenStreetMapSpace`](@ref) this means "nearby intersections" and operates directly
on the underlying graph of the OSM, providing the intersection nodes nearest to the
given position.
"""
nearby_positions(position, model, r = 1) = notimplemented(model)

#######################################################################################
# %% OPTIONAL IMPLEMENT
#######################################################################################
plan_route!(agent, dest, model_or_pathfinder; kwargs...) =
    notimplemented(model_or_pathfinder)

plan_best_route!(agent, dests, model_or_pathfinder; kwargs...) =
    notimplemented(model_or_pathfinder)

# """
#     move_along_route!(agent, model, args...; kwargs...)
# Move `agent` along the route planned for it. Used in situations like path-finding
# or open street map space movement.
# """
move_along_route!(agent, model, args...; kwargs...) = notimplemented(model)

"""
    is_stationary(agent, model)
Return `true` if agent has reached the end of its route, or no route
has been set for it. Used in setups where using [`move_along_route!`](@ref) is valid.
"""
is_stationary(agent, model) = notimplemented(model)

#######################################################################################
# %% Space agnostic killing and moving
#######################################################################################

# Dispatching on <:SpaceType feels weird because it's not labelled as Abstract,
# but there's no difference in functionality between Nothing and AbstractSpace
function remove_agent_from_model!(agent::A, model::ABM{<:SpaceType,A,<:AbstractDict{Int,A}}) where {A<:AbstractAgent}
    delete!(model.agents, agent.id)
end

"""
    move_agent!(agent [, pos], model::ABM) → agent

Move agent to the given position, or to a random one if a position is not given.
`pos` must have the appropriate position type depending on the space type.

The agent's position is updated to match `pos` after the move.
"""
function move_agent!(agent::A, pos::ValidPos, model::ABM{<:AbstractSpace,A}) where {A<:AbstractAgent}
    remove_agent_from_space!(agent, model)
    agent.pos = pos
    add_agent_to_space!(agent, model)
    return agent
end
function move_agent!(agent, model::ABM)
    move_agent!(agent, random_position(model), model)
end

"""
    kill_agent!(agent::AbstractAgent, model::ABM)
    kill_agent!(id::Int, model::ABM)

Remove an agent from the model.
"""
function kill_agent!(a::AbstractAgent, model::ABM{S,A,Dict{Int,A}}) where {S,A}
<<<<<<< HEAD
    delete!(model.agents, a.id)
    remove_agent_from_space!(a, model)
end

function kill_agent!(a::AbstractAgent, model::ABM{S,A,Vector{A}}) where {S,A}
=======
    remove_agent_from_model!(a, model)
    remove_agent_from_space!(a, model)
end

function kill_agent!(a::AbstractAgent, model::ABM{S,A,<:AbstractVector{A}}) where {S,A}
>>>>>>> 935ba99d
    nokill()
end

kill_agent!(id::Integer, model::ABM) = kill_agent!(model[id], model)

"""
    genocide!(model::ABM)
Kill all the agents of the model.
"""
function genocide!(model::ABM)
    for a in allagents(model)
        kill_agent!(a, model)
    end
    model.maxid[] = 0
end

"""
    genocide!(model::ABM, n::Int)
Kill the agents whose IDs are larger than n.
"""
function genocide!(model::ABM, n::Integer)
    for (k, v) in model.agents
        k > n && kill_agent!(v, model)
    end
    model.maxid[] = n
end

# Must be implemented separately, otherwise genocide! would return an unhelpful
# BoundsError error to the user.
function genocide!(model::ABM{S,A,Vector{A},F,P,R}, n::Integer) where {S,A,F,P,R}
    nokill()
end

"""
    genocide!(model::ABM, IDs)
Kill the agents with the given IDs.
"""
function genocide!(model::ABM, ids)
    for id in ids
        kill_agent!(id, model)
    end
end

"""
    genocide!(model::ABM, f::Function)
Kill all agents where the function `f(agent)` returns `true`.
"""
function genocide!(model::ABM, f::Function)
    for a in allagents(model)
        f(a) && kill_agent!(a, model)
    end
end

#######################################################################################
# %% Space agnostic adding
#######################################################################################

function add_agent_to_model!(agent, model::ABM{<:SpaceType,A,Dict{Int, A}}) where {A<:AbstractAgent}
    model.agents[agent.id] = agent
end

function add_agent_to_model!(agent, model::ABM{<:SpaceType,A,Vector{A}}) where {A<:AbstractAgent}
    agent.id == nagents(model) + 1 || error("Cannot add agent of ID $(agent.id) in a vector ABM of $(nagents(model)) agents. Expected ID == $(nagents(model)+1).")
    push!(model.agents, agent)
end

"""
    add_agent_pos!(agent::AbstractAgent, model::ABM) → agent
Add the agent to the `model` at the agent's own position.
"""
function add_agent_pos!(agent::AbstractAgent, model::ABM)
    add_agent_to_model!(agent, model)
    model.maxid[] < agent.id && (model.maxid[] = agent.id)
    add_agent_to_space!(agent, model)
    return agent
end

"""
    add_agent!(agent::AbstractAgent [, pos], model::ABM) → agent
Add the `agent` to the model in the given position.
If `pos` is not given, the `agent` is added to a random position.
The `agent`'s position is always updated to match `position`, and therefore for `add_agent!`
the position of the `agent` is meaningless. Use [`add_agent_pos!`](@ref) to use
the `agent`'s position.

The type of `pos` must match the underlying space position type.
"""
function add_agent!(agent::AbstractAgent, model::ABM)
    agent.pos = random_position(model)
    add_agent_pos!(agent, model)
end

function add_agent!(agent::AbstractAgent, model::UnkillableABM)
    agent.id == nagents(model) + 1 || error("Cannot add agent of ID $(id) in a vector ABM of $(nagents(m)) agents. Expected ID == $(nagents(m)+1).")
    add_agent_pos!(agent, model)
end

function add_agent!(agent::AbstractAgent, pos::ValidPos, model::ABM)
    agent.pos = pos
    add_agent_pos!(agent, model)
end

"""
    add_agent!([pos,] model::ABM, args...; kwargs...) → newagent
Create and add a new agent to the model using the constructor of the agent type of the model.
Optionally provide a position to add the agent to as *first argument*, which must
match the space position type.

This function takes care of setting the agent's id *and* position.
The extra provided `args...` and `kwargs...` are propagated to other fields
of the agent constructor (see example below).

    add_agent!([pos,] A::Type, model::ABM, args...; kwargs...) → newagent

Use this version for mixed agent models, with `A` the agent type you wish to create
(to be called as `A(id, pos, args...; kwargs...)`), because it is otherwise not possible
to deduce a constructor for `A`.

## Example
```julia
using Agents
mutable struct Agent <: AbstractAgent
    id::Int
    pos::Int
    w::Float64
    k::Bool
end
Agent(id, pos; w=0.5, k=false) = Agent(id, pos, w, k) # keyword constructor
model = ABM(Agent, GraphSpace(complete_digraph(5)))

add_agent!(model, 1, 0.5, true) # incorrect: id/pos is set internally
add_agent!(model, 0.5, true) # correct: w becomes 0.5
add_agent!(5, model, 0.5, true) # add at position 5, w becomes 0.5
add_agent!(model; w = 0.5) # use keywords: w becomes 0.5, k becomes false
```
"""
function add_agent!(model::ABM{S,A}, properties...; kwargs...) where {S,A<:AbstractAgent}
    add_agent!(A, model, properties...; kwargs...)
end

function add_agent!(A::Type{<:AbstractAgent}, model::ABM, properties...; kwargs...)
    add_agent!(random_position(model), A, model, properties...; kwargs...)
end

function add_agent!(
    pos::ValidPos,
    model::ABM{S,A},
    properties...;
    kwargs...,
) where {S,A<:AbstractAgent}
    add_agent!(pos, A, model, properties...; kwargs...)
end

# lowest level:
function add_agent!(
    pos::ValidPos,
    A::Type{<:AbstractAgent},
    model::ABM,
    properties...;
    kwargs...,
)
    id = nextid(model)
    newagent = A(id, pos, properties...; kwargs...)
    add_agent_pos!(newagent, model)
end

#######################################################################################
# %% Space agnostic neighbors
#######################################################################################
"""
    nearby_ids(agent::AbstractAgent, model::ABM, r=1)

Same as `nearby_ids(agent.pos, model, r)` but the iterable *excludes* the given
`agent`'s id.
"""
function nearby_ids(agent::A, model::ABM, r = 1; kwargs...) where {A<:AbstractAgent}
    all = nearby_ids(agent.pos, model, r; kwargs...)
    Iterators.filter(i -> i ≠ agent.id, all)
end

"""
    nearby_positions(agent::AbstractAgent, model::ABM, r=1)

Same as `nearby_positions(agent.pos, model, r)`.
"""
function nearby_positions(
    agent::A,
    model::ABM{S,A},
    r = 1;
    kwargs...,
) where {S,A<:AbstractAgent}
    nearby_positions(agent.pos, model, r; kwargs...)
end

"""
    nearby_agents(agent, model::ABM, r = 1; kwargs...) -> agent

Return an iterable of the agents near the position of the given `agent`.

The value of the argument `r` and possible keywords operate identically to [`nearby_ids`](@ref).
"""
nearby_agents(a, model, r = 1; kwargs...) =
    (model[id] for id in nearby_ids(a, model, r; kwargs...))

"""
    random_nearby_id(agent, model::ABM, r = 1; kwargs...) → id

Return the `id` of a random agent near the position of the given `agent` using an optimized
algorithm from [Reservoir sampling](https://en.wikipedia.org/wiki/Reservoir_sampling#An_optimal_algorithm).
Return `nothing` if no agents are nearby.

The value of the argument `r` and possible keywords operate identically to [`nearby_ids`](@ref).
"""
function random_nearby_id(a, model, r = 1; kwargs...)
    # Uses Reservoir sampling (https://en.wikipedia.org/wiki/Reservoir_sampling)
    iter = nearby_ids(a, model, r; kwargs...)

    res = iterate(iter)
    isnothing(res) && return    # `iterate` returns `nothing` when it ends

    choice, state = res         # random ID to return, and the state of the iterator
    w = max(rand(model.rng), eps())  # rand returns in range [0,1)

    skip_counter = 0            # skip entries in the iterator
    while !isnothing(state) && !isnothing(iter)
        if skip_counter == 0
            choice, state = res
            skip_counter = floor(log(rand(model.rng)) / log(1 - w))
            w *= max(rand(model.rng), eps())
        else
            _, state = res
            skip_counter -= 1
        end

        res = iterate(iter, state)
        isnothing(res) && break
    end

    return choice
end

"""
    random_nearby_agent(agent, model::ABM, r = 1; kwargs...) → agent

Return the a random agent near the position of the given `agent`. Return `nothing` if no agent
is nearby.

The value of the argument `r` and possible keywords operate identically to [`nearby_ids`](@ref).
"""
function random_nearby_agent(a, model, r = 1; kwargs...)
    id = random_nearby_id(a, model, r; kwargs...)
    isnothing(id) && return
    return model[id]
end<|MERGE_RESOLUTION|>--- conflicted
+++ resolved
@@ -166,19 +166,11 @@
 Remove an agent from the model.
 """
 function kill_agent!(a::AbstractAgent, model::ABM{S,A,Dict{Int,A}}) where {S,A}
-<<<<<<< HEAD
-    delete!(model.agents, a.id)
-    remove_agent_from_space!(a, model)
-end
-
-function kill_agent!(a::AbstractAgent, model::ABM{S,A,Vector{A}}) where {S,A}
-=======
     remove_agent_from_model!(a, model)
     remove_agent_from_space!(a, model)
 end
 
 function kill_agent!(a::AbstractAgent, model::ABM{S,A,<:AbstractVector{A}}) where {S,A}
->>>>>>> 935ba99d
     nokill()
 end
 
@@ -268,11 +260,6 @@
 """
 function add_agent!(agent::AbstractAgent, model::ABM)
     agent.pos = random_position(model)
-    add_agent_pos!(agent, model)
-end
-
-function add_agent!(agent::AbstractAgent, model::UnkillableABM)
-    agent.id == nagents(model) + 1 || error("Cannot add agent of ID $(id) in a vector ABM of $(nagents(m)) agents. Expected ID == $(nagents(m)+1).")
     add_agent_pos!(agent, model)
 end
 
