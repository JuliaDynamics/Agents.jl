#=
This file establishes the agent-space interaction API.
All space types should implement this API (and be subtypes of `AbstractSpace`)
Some functions DO NOT need to be implemented for every space, they are space agnostic.
These functions have complete source code here, while the functions that DO need to
be implemented for every space have only documentation strings here and an
error message.

In short: IMPLEMENT ALL FUNCTIONS IN SECTION "IMPLEMENT", WITH SAME ARGUMENTS!

In addition to the required functions, a minimal `AbstractAgent` struct with REQUIRED
fields should be supplied. See the top of src/core/agents.jl for examples.
=#
export move_agent!,
    add_agent!,
    remove_agent!,
    remove_all!,
    random_position,
    nearby_positions,
    nearby_ids,
    nearby_agents,
    random_nearby_id,
    random_nearby_agent,
    random_nearby_position,
    plan_route!,
    plan_best_route!,
    move_along_route!,
    is_stationary

#######################################################################################
# %% IMPLEMENT
#######################################################################################
"""
    random_position(model) → pos
Return a random position in the model's space (always with appropriate Type).
"""
random_position(model) = notimplemented(model)

"""
    add_agent_to_space!(agent, model)
Add the agent to the underlying space structure at the agent's own position.
This function is called after the agent is already inserted into the model dictionary
and `maxid` has been updated. This function is NOT part of the public API.
"""
add_agent_to_space!(agent, model) = notimplemented(model)

"""
    remove_agent_from_space!(agent, model)
Remove the agent from the underlying space structure.
This function is called after the agent is already removed from the model container.
This function is NOT part of the public API.
"""
remove_agent_from_space!(agent, model) = notimplemented(model)

#######################################################################################
# %% IMPLEMENT: Neighbors and stuff
#######################################################################################
"""
    nearby_ids(pos, model::ABM, r = 1; kwargs...) → ids

Return an iterable over the IDs of the agents within distance `r` (inclusive) from the given
position. The position must match type with the spatial structure of the `model`.
The specification of what "distance" means depends on the space, hence it is explained
in each space's documentation string. Keyword arguments are space-specific and also
described in each space's documentation string.

`nearby_ids` always includes IDs with 0 distance to `pos`.
"""
nearby_ids(pos, model, r = 1) = notimplemented(model)

"""
    nearby_positions(pos, model::ABM{<:DiscreteSpace}, r=1; kwargs...)

Return an iterable of all positions within "radius" `r` of the given `position`
(which excludes given `position`).
The `position` must match type with the spatial structure of the `model`.

The value of `r` and possible keywords operate identically to [`nearby_ids`](@ref).

This function only exists for discrete spaces with a finite amount of positions.

    nearby_positions(position, model::ABM{<:OpenStreetMapSpace}; kwargs...) → positions

For [`OpenStreetMapSpace`](@ref) this means "nearby intersections" and operates directly
on the underlying graph of the OSM, providing the intersection nodes nearest to the
given position.
"""
nearby_positions(pos, model, r = 1) = notimplemented(model)

#######################################################################################
# %% OPTIONAL IMPLEMENT
#######################################################################################
plan_route!(agent, dest, model_or_pathfinder; kwargs...) =
    notimplemented(model_or_pathfinder)

plan_best_route!(agent, dests, model_or_pathfinder; kwargs...) =
    notimplemented(model_or_pathfinder)

# """
#     move_along_route!(agent, model, args...; kwargs...)
# Move `agent` along the route planned for it. Used in situations like path-finding
# or open street map space movement.
# """
move_along_route!(agent, model, args...; kwargs...) = notimplemented(model)

"""
    is_stationary(agent, model)
Return `true` if agent has reached the end of its route, or no route
has been set for it. Used in setups where using [`move_along_route!`](@ref) is valid.
"""
is_stationary(agent, model) = notimplemented(model)

#######################################################################################
# %% Space agnostic removing and moving
#######################################################################################
"""
    move_agent!(agent [, pos], model::ABM) → agent

Move agent to the given position, or to a random one if a position is not given.
`pos` must have the appropriate position type depending on the space type.

The agent's position is updated to match `pos` after the move.
"""
function move_agent!(agent::AbstractAgent, pos::ValidPos, model::ABM)
    remove_agent_from_space!(agent, model)
    agent.pos = pos
    add_agent_to_space!(agent, model)
    return agent
end
function move_agent!(agent, model::ABM)
    move_agent!(agent, random_position(model), model)
end

"""
    remove_agent!(agent::AbstractAgent, model::ABM)
    remove_agent!(id::Int, model::ABM)

Remove an agent from the model.
"""
function remove_agent!(a::AbstractAgent, model::ABM)
    remove_agent_from_model!(a, model)
    remove_agent_from_space!(a, model)
end
remove_agent!(id::Integer, model::ABM) = remove_agent!(model[id], model)

"""
    remove_all!(model::ABM)
Remove all the agents of the model.
"""
function remove_all!(model::ABM)
    remove_all_from_space!(model)
    remove_all_from_model!(model)
    getfield(model, :maxid)[] = 0
end

"""
    remove_all!(model::ABM, n::Int)
Remove the agents whose IDs are larger than n.
"""
function remove_all!(model::ABM, n::Integer)
    for id in allids(model)
        id > n && remove_agent!(id, model)
    end
    getfield(model, :maxid)[] = n
end

"""
    remove_all!(model::ABM, IDs)
Remove the agents with the given IDs.
"""
function remove_all!(model::ABM, ids)
    for id in ids
        remove_agent!(id, model)
    end
end

"""
    remove_all!(model::ABM, f::Function)
Remove all agents where the function `f(agent)` returns `true`.
"""
function remove_all!(model::ABM, f::Function)
    for a in allagents(model)
        f(a) && remove_agent!(a, model)
    end
end

#######################################################################################
# %% Space agnostic adding
#######################################################################################
"""
    add_agent_pos!(agent::AbstractAgent, model::ABM) → agent

Add the agent to the `model` at the agent's own position.
"""
function add_agent_pos!(agent::AbstractAgent, model::ABM)
    add_agent_to_model!(agent, model)
    add_agent_to_space!(agent, model)
    return agent
end

"""
    add_agent!([pos,] model::ABM, args...) → newagent
    add_agent!([pos,] model::ABM; kwargs...) → newagent

Use one of these two versions to create and add a new agent to the model using the
constructor of the agent type of the model. Optionally provide a position to add
the agent to as *first argument*, which must match the space position type.

This function takes care of setting the agent id *and* position.
The extra provided `args...` or `kwargs...` are propagated to other fields
of the agent constructor (see example below). Mixing `args...` and `kwargs...`
is not possible, only one of the two can be used to set the fields.

    add_agent!([pos,] A::Type, model::ABM, args...) → newagent
    add_agent!([pos,] A::Type, model::ABM; kwargs...) → newagent

Use one of these two versions for mixed agent models, with `A` the agent type you wish to create,
because it is otherwise not possible to deduce a constructor for `A`.

## Example

```julia
using Agents
@agent struct Agent(GraphAgent)
    w::Float64 = 0.1
    k::Bool = false
end
model = StandardABM(Agent, GraphSpace(complete_digraph(5)))

add_agent!(model, 1, 0.5, true) # incorrect: id/pos is set internally
add_agent!(model, 0.5, true) # correct: w becomes 0.5
add_agent!(5, model, 0.5, true) # add at position 5, w becomes 0.5
add_agent!(model; w = 0.5) # use keywords: w becomes 0.5, k becomes false
```
"""
function add_agent!(model::ABM, args::Vararg{Any, N}; kwargs...) where {N}
    A = agenttype(model)
    add_agent!(A, model, args...; kwargs...)
end

function add_agent!(A::Type{<:AbstractAgent}, model::ABM, args::Vararg{Any, N}; kwargs...) where {N}
    add_agent!(random_position(model), A, model, args...; kwargs...)
end

function add_agent!(
    pos::ValidPos,
    model::ABM,
    args::Vararg{Any, N};
    kwargs...,
) where {N}
    A = agenttype(model)
    add_agent!(pos, A, model, args...; kwargs...)
end

# lowest level - actually constructs the agent
function add_agent!(
    pos::ValidPos,
    A::Type{<:AbstractAgent},
    model::ABM,
    args::Vararg{Any, N};
    kwargs...,
) where {N}
    id = nextid(model)
    if isempty(kwargs)
        newagent = A(id, pos, args...)
    else
        newagent = A(; id = id, pos = pos, kwargs...)
    end
    add_agent_pos!(newagent, model)
end

#######################################################################################
# %% Space agnostic neighbors
#######################################################################################
"""
    nearby_ids(agent::AbstractAgent, model::ABM, r=1)

Same as `nearby_ids(agent.pos, model, r)` but the iterable *excludes* the given
`agent`'s id.
"""
function nearby_ids(agent::AbstractAgent, model::ABM, r = 1; kwargs...)
    all = nearby_ids(agent.pos, model, r; kwargs...)
    Iterators.filter(i -> i ≠ agent.id, all)
end

"""
    nearby_positions(agent::AbstractAgent, model::ABM, r=1)

Same as `nearby_positions(agent.pos, model, r)`.
"""
function nearby_positions(agent::AbstractAgent, model::ABM, r = 1; kwargs...)
    nearby_positions(agent.pos, model, r; kwargs...)
end

"""
    nearby_agents(agent, model::ABM, r = 1; kwargs...) -> agent

Return an iterable of the agents near the position of the given `agent`.

The value of the argument `r` and possible keywords operate identically to [`nearby_ids`](@ref).
"""
nearby_agents(a, model, r = 1; kwargs...) =
    (model[id] for id in nearby_ids(a, model, r; kwargs...))

"""
    random_nearby_id(agent, model::ABM, r = 1, f = nothing, alloc = false; kwargs...) → id
Return the `id` of a random agent near the position of the given `agent` using an optimized
algorithm from [Reservoir sampling](https://en.wikipedia.org/wiki/Reservoir_sampling#An_optimal_algorithm).
Return `nothing` if no agents are nearby.

The value of the argument `r` and possible keywords operate identically to [`nearby_ids`](@ref).

A filter function `f(id)` can be passed so that to restrict the sampling on only those ids for which
the function returns `true`. The argument `alloc` can be used if the filtering condition
is expensive since in this case the allocating version can be more performant.
`nothing` is returned if no nearby id satisfies `f`.

For discrete spaces, use [`random_id_in_position`](@ref) instead to return a random id at a given
position.
"""
function random_nearby_id(a, model, r = 1, f = nothing, alloc = false; kwargs...)
    iter = nearby_ids(a, model, r; kwargs...)
    if isnothing(f)
        return itsample(iter, abmrng(model); alloc=alloc)
    else
        return itsample(iter, abmrng(model), f; alloc=alloc)
    end
end

"""
    random_nearby_agent(agent, model::ABM, r = 1, f = nothing, alloc = false; kwargs...) → agent
Return a random agent near the position of the given `agent` or `nothing` if no agent
is nearby.

The value of the argument `r` and possible keywords operate identically to [`nearby_ids`](@ref).

A filter function `f(agent)` can be passed so that to restrict the sampling on only those agents for which
the function returns `true`. The argument `alloc` can be used if the filtering condition
is expensive since in this case the allocating version can be more performant.
`nothing` is returned if no nearby agent satisfies `f`.

For discrete spaces, use [`random_agent_in_position`](@ref) instead to return a random agent at a given
position.
"""
function random_nearby_agent(a, model, r = 1, f = nothing, alloc = false; kwargs...)
    iter_ids = nearby_ids(a, model, r; kwargs...)
    if isnothing(f)
        id = itsample(iter_ids, abmrng(model); alloc=alloc)
    else
        id = itsample(iter_ids, abmrng(model), id -> f(model[id]); alloc=alloc)
    end
    isnothing(id) && return nothing
    return model[id]
end

"""
    random_nearby_position(pos, model::ABM, r=1, f = nothing, alloc = false; kwargs...) → position
Return a random position near the given position.
Return `nothing` if the space doesn't allow for nearby positions.

The value of the argument `r` and possible keywords operate identically to [`nearby_positions`](@ref).

A filter function `f(pos)` can be passed so that to restrict the sampling on only those positions for which
the function returns `true`. The argument `alloc` can be used if the filtering condition
is expensive since in this case the allocating version can be more performant.
`nothing` is returned if no nearby position satisfies `f`.
"""
function random_nearby_position(pos, model, r=1, f = nothing, alloc = false; kwargs...)
    iter = nearby_positions(pos, model, r; kwargs...)
    if isnothing(f)
        return itsample(iter, abmrng(model); alloc=alloc)
    else
<<<<<<< HEAD
        return itsample(iter, abmrng(model), f; alloc=alloc)  
=======
        if alloc
            return sampling_with_condition_single(iter, f, model)
        else
            iter_filtered = Iterators.filter(pos -> f(pos), iter)
            return resorvoir_sampling_single(iter_filtered, model)
        end
    end
end

#######################################################################################
# %% sampling functions
#######################################################################################

function sampling_with_condition_single(iter, condition, model)
    population = collect(iter)
    n = length(population)
    rng = abmrng(model)
    @inbounds while n != 0
        index_id = rand(rng, 1:n)
        el = population[index_id]
        condition(el) && return el
        population[index_id], population[n] = population[n], population[index_id]
        n -= 1
    end
    return nothing
end

# almost a copy of sampling_with_condition_single, but it's better to call this one
# when selecting an agent since collecting ids is less costly than collecting agents
function sampling_with_condition_agents_single(iter, condition, model)
    population = collect(iter)
    n = length(population)
    rng = abmrng(model)
    @inbounds while n != 0
        index_id = rand(rng, 1:n)
        el = population[index_id]
        condition(model[el]) && return model[el]
        population[index_id], population[n] = population[n], population[index_id]
        n -= 1
    end
    return nothing
end

# Reservoir sampling function (https://en.wikipedia.org/wiki/Reservoir_sampling)
function resorvoir_sampling_single(iter, model)
    res = iterate(iter)
    isnothing(res) && return nothing
    rng = abmrng(model)
    el, state = res
    w = rand(rng)
    while true
        skip_counter = ceil(Int, randexp(rng)/log(1-w))
        while skip_counter != 0
            skip_res = iterate(iter, state)
            isnothing(skip_res) && return el
            state = skip_res[2]
            skip_counter += 1
        end
        res = iterate(iter, state)
        isnothing(res) && return el
        el, state = res
        w *= rand(rng)
>>>>>>> c6a95002
    end
end<|MERGE_RESOLUTION|>--- conflicted
+++ resolved
@@ -370,9 +370,6 @@
     if isnothing(f)
         return itsample(iter, abmrng(model); alloc=alloc)
     else
-<<<<<<< HEAD
-        return itsample(iter, abmrng(model), f; alloc=alloc)  
-=======
         if alloc
             return sampling_with_condition_single(iter, f, model)
         else
@@ -435,6 +432,5 @@
         isnothing(res) && return el
         el, state = res
         w *= rand(rng)
->>>>>>> c6a95002
     end
 end