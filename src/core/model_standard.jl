--- conflicted
+++ resolved
@@ -123,156 +123,4 @@
     "Unrecognised container $container, please specify either Dict or Vector."
 )
 
-<<<<<<< HEAD
-agenttype(::StandardABM{S,A}) where {S,A} = A
-=======
-agenttype(::StandardABM{S,A}) where {S,A} = A
-
-#######################################################################################
-# %% Model accessing api
-#######################################################################################
-
-nextid(model::DictStandardABM) = getfield(model, :maxid)[] + 1
-nextid(model::VecStandardABM) = nagents(model) + 1
-
-function add_agent_to_model!(agent::AbstractAgent, model::DictStandardABM)
-    if haskey(agent_container(model), agent.id)
-        error("Can't add agent to model. There is already an agent with id=$(agent.id)")
-    else
-        agent_container(model)[agent.id] = agent
-    end
-    # Only the `StandardABM` implementation actually uses the `maxid` field.
-    maxid = getfield(model, :maxid)
-    new_id = agent.id
-    if maxid[] < new_id; maxid[] = new_id; end
-    return
-end
-
-function add_agent_to_model!(agent::AbstractAgent, model::VecStandardABM)
-    agent.id != nagents(model) + 1 && error("Cannot add agent of ID $(agent.id) in a vector ABM of $(nagents(model)) agents. Expected ID == $(nagents(model)+1).")
-    push!(agent_container(model), agent)
-    return
-end
-
-function remove_agent_from_model!(agent::AbstractAgent, model::DictStandardABM)
-    delete!(agent_container(model), agent.id)
-    return
-end
-
-function remove_agent_from_model!(agent::AbstractAgent, model::VecStandardABM)
-    error("Cannot remove agents in `UnremovableABM`.")
-end
-
-random_id(model::StandardABM) = rand(abmrng(model), agent_container(model)).first
-random_agent(model::StandardABM) = rand(abmrng(model), agent_container(model)).second
-
-#######################################################################################
-# %% Model construction validation
-#######################################################################################
-"""
-    agent_validator(AgentType, space)
-Validate the user supplied agent (subtype of `AbstractAgent`).
-Checks for mutability and existence and correct types for fields depending on `SpaceType`.
-"""
-function agent_validator(
-    ::Type{A},
-    space::S,
-    warn::Bool,
-) where {A<:AbstractAgent,S<:SpaceType}
-    # Check A for required properties & fields
-    if isconcretetype(A)
-        do_checks(A, space, warn)
-    else
-        warn && @warn """
-        Agent type is not concrete. If your agent is parametrically typed, you're probably
-        seeing this warning because you gave `Agent` instead of `Agent{Float64}`
-        (for example) to this function. You can also create an instance of your agent
-        and pass it to this function. If you want to use `Union` types for mixed agent
-        models, you can silence this warning.
-        If you are using `ContinuousAgent{D}` as agent type in version 6+, update
-        to the new two-parameter version `ContinuousAgent{D,Float64}` to obtain
-        the same behavior as previous Agents.jl versions.
-        """
-        for type in union_types(A)
-            do_checks(type, space, warn)
-        end
-    end
-end
-
-# Note: This function needs to be updated every time a new space is defined!
-"""
-    do_checks(agent, space)
-Helper function for `agent_validator`.
-"""
-function do_checks(::Type{A}, space::S, warn::Bool) where {A<:AbstractAgent, S<:SpaceType}
-    if warn
-        isbitstype(A) &&
-        @warn "Agent type is not mutable, and most library functions assume that it is."
-    end
-    (any(isequal(:id), fieldnames(A)) && fieldnames(A)[1] == :id) ||
-    throw(ArgumentError("First field of agent type must be `id` (and should be of type `Int`)."))
-    fieldtype(A, :id) <: Integer ||
-    throw(ArgumentError("`id` field in agent type must be of type `Int`."))
-    if space !== nothing
-        (any(isequal(:pos), fieldnames(A)) && fieldnames(A)[2] == :pos) ||
-        throw(ArgumentError("Second field of agent type must be `pos` when using a space."))
-        # Check `pos` field in A has the correct type
-        pos_type = fieldtype(A, :pos)
-        space_type = typeof(space)
-        if space_type <: GraphSpace && !(pos_type <: Integer)
-            throw(ArgumentError("`pos` field in agent type must be of type `Int` when using GraphSpace."))
-        elseif space_type <: GridSpace && !(pos_type <: NTuple{D,Integer} where {D})
-            throw(ArgumentError("`pos` field in agent type must be of type `NTuple{Int}` when using GridSpace."))
-        elseif space_type <: ContinuousSpace
-            if pos_type <: NTuple{D,<:AbstractFloat} where {D}
-                warn && @warn "Using `NTuple` for the `pos` and `vel` fields of agent types in ContinuousSpace is deprecated. Use `SVector` instead."
-            elseif !(pos_type <: SVector{D,<:AbstractFloat} where {D} || (!isconcretetype(A) && pos_type <: SVector{D} where {D}))
-                throw(ArgumentError("`pos` field in agent type must be of type `SVector{<:AbstractFloat}` when using ContinuousSpace."))
-            end
-            if any(isequal(:vel), fieldnames(A)) &&
-               !(
-                    fieldtype(A, :vel) <: NTuple{D,<:AbstractFloat} where {D} ||
-                    fieldtype(A, :vel) <: SVector{D,<:AbstractFloat} where {D} ||
-                    (!isconcretetype(A) && fieldtype(A, :vel) <: SVector{D} where {D})
-                )
-                throw(ArgumentError("`vel` field in agent type must be of type `SVector{<:AbstractFloat}` when using ContinuousSpace."))
-            end
-            if eltype(space) != eltype(pos_type)
-                # extra condition for backward compatibility (#855)
-                # we don't want to throw an error if ContinuousAgent{D} is used with a Float64 space
-                if isnothing(match(r"ContinuousAgent{\d}", string(A))) || eltype(space) != Float64
-                    throw(ArgumentError("`pos` field in agent type must be of the same type of the `extent` field in ContinuousSpace."))
-                end
-            end
-        end
-    end
-end
-
-#######################################################################################
-# %% Pretty printing
-#######################################################################################
-function Base.show(io::IO, abm::StandardABM{S,A,C}) where {S,A,C}
-    n = isconcretetype(A) ? nameof(A) : string(A)
-    typecontainer = C isa Dict ? Dict : Vector
-    s = "StandardABM with $(nagents(abm)) agents of type $(n)"
-    s *= "\n agents container: $(typecontainer)"
-    if abmspace(abm) === nothing
-        s *= "\n space: nothing (no spatial structure)"
-    else
-        s *= "\n space: $(sprint(show, abmspace(abm)))"
-    end
-    s *= "\n scheduler: $(schedulername(abmscheduler(abm)))"
-    print(io, s)
-    if abmproperties(abm) ≠ nothing
-        if typeof(abmproperties(abm)) <: Dict
-            props = collect(keys(abmproperties(abm)))
-        else
-            props = collect(propertynames(abmproperties(abm)))
-        end
-        print(io, "\n properties: ", join(props, ", "))
-    end
-end
-
-schedulername(x::Union{Function,DataType}) = nameof(x)
-schedulername(x) = Symbol(typeof(x))
->>>>>>> fa03585a
+agenttype(::StandardABM{S,A}) where {S,A} = A