export ABM, AgentBasedModel

#######################################################################################
# %% Fundamental type definitions
#######################################################################################

abstract type AbstractSpace end
SpaceType = Union{Nothing,AbstractSpace}

abstract type DiscreteSpace <: AbstractSpace end

abstract type AbstractPathfinder end
PathfinderType = Union{Nothing,AbstractPathfinder}

# This is a collection of valid position types, sometimes used for ambiguity resolution
ValidPos =
    Union{Int,NTuple{N,Int},NTuple{M,<:AbstractFloat},Tuple{Int,Int,Float64}} where {N,M}

<<<<<<< HEAD
struct AgentBasedModel{S<:SpaceType,A<:AbstractAgent,W<:PathfinderType,F,P}
=======
struct AgentBasedModel{S<:SpaceType,A<:AbstractAgent,F,P,R<:AbstractRNG}
>>>>>>> 5ec02152
    agents::Dict{Int,A}
    space::S
    pathfinder::W
    scheduler::F
    properties::P
    rng::R
    maxid::Base.RefValue{Int64}
end

const ABM = AgentBasedModel

agenttype(::ABM{S,A}) where {S,A} = A
spacetype(::ABM{S}) where {S} = S

"""
    union_types(U)
Return a set of types within a `Union`. Preserves order.
"""
union_types(x::Union) = union_types(x.a, x.b)
union_types(a::Union, b::Type) = (union_types(a)..., b)
union_types(a::Type, b::Type) = (a, b)
union_types(x::Type) = (x,)
# For completeness
union_types(a::Type, b::Union) = (a, union_types(b)...)

"""
    AgentBasedModel(AgentType [, space, pathfinder]; scheduler, properties) → model
Create an agent based model from the given agent type and `space`.
You can provide an agent _instance_ instead of type, and the type will be deduced.
`ABM` is equivalent with `AgentBasedModel`.

The agents are stored in a dictionary that maps unique IDs (integers)
to agents. Use `model[id]` to get the agent with the given `id`.

`space` is a subtype of `AbstractSpace`, see [Space](@ref Space) for all available spaces.
If it is ommited then all agents are virtually in one position and have no spatial structure.

**Note:** Spaces are mutable objects and are not designed to be shared between models.
Create a fresh instance of a space with the same properties if you need to do this.

`pathfinder` TODO

`properties = nothing` is additional model-level properties (typically a dictionary)
that can be accessed as `model.properties`. However, if `properties` is a dictionary with
key type `Symbol`, or of it is a struct, then the syntax
`model.name` is short hand for `model.properties[:name]` (or `model.properties.name`
for structs).
This syntax can't be used for `name` being `agents, space, scheduler, properties, rng, maxid`,
which are the fields of `AgentBasedModel`.

`scheduler = fastest` decides the order with which agents are activated
(see e.g. [`by_id`](@ref) and the scheduler API).
`scheduler` is only meaningful if an agent-stepping function is defined for [`step!`](@ref)
or [`run!`](@ref).

`rng = Random.default_rng()` provides random number generation to the model.
Accepts any subtype of `AbstractRNG` and is accessed by `model.rng`.

Type tests for `AgentType` are done, and by default
warnings are thrown when appropriate. Use keyword `warn=false` to suppress that.
"""
function AgentBasedModel(
    ::Type{A},
    space::S = nothing;
    scheduler::F = fastest,
    properties::P = nothing,
    rng::R = Random.default_rng(),
    warn = true,
) where {A<:AbstractAgent,S<:SpaceType,F,P,R<:AbstractRNG}
    agent_validator(A, space, warn)

    agents = Dict{Int,A}()
<<<<<<< HEAD
    return ABM{S,A,Nothing,F,P}(agents, space, nothing, scheduler, properties, Ref(0))
end

function AgentBasedModel(
    ::Type{A},
    space::S,
    pathfinder::W = nothing;
    scheduler::F = fastest,
    properties::P = nothing,
    warn = true,
) where {A<:AbstractAgent,S<:AbstractSpace,W,F,P}
    agent_validator(A, space, warn)

    agents = Dict{Int,A}()
    return ABM{S,A,W,F,P}(agents, space, pathfinder, scheduler, properties, Ref(0))
=======
    return ABM{S,A,F,P,R}(agents, space, scheduler, properties, rng, Ref(0))
>>>>>>> 5ec02152
end

function AgentBasedModel(agent::AbstractAgent, args...; kwargs...)
    return ABM(typeof(agent), args...; kwargs...)
end

#######################################################################################
# %% Model accessing api
#######################################################################################
export random_agent, nagents, allagents, allids, nextid, seed!

"""
    model[id]
    getindex(model::ABM, id::Integer)

Return an agent given its ID.
"""
Base.getindex(m::ABM, id::Integer) = m.agents[id]

"""
    model[id] = agent
    setindex!(model::ABM, agent::AbstractAgent, id::Int)

Add an `agent` to the `model` at a given index: `id`.
Note this method will return an error if the `id` requested is not equal to `agent.id`.
**Internal method, use [`add_agents!`](@ref) instead to actually add an agent.**
"""
function Base.setindex!(m::ABM, a::AbstractAgent, id::Int)
    a.id ≠ id &&
    throw(ArgumentError("You are adding an agent to an ID not equal with the agent's ID!"))
    m.agents[id] = a
    m.maxid[] < id && (m.maxid[] += 1)
    return a
end

"""
    nextid(model::ABM) → id
Return a valid `id` for creating a new agent with it.
"""
nextid(model::ABM) = model.maxid[] + 1

"""
    model.prop
    getproperty(model::ABM, :prop)

Return a property with name `:prop` from the current `model`, assuming the model `properties`
are either a dictionary with key type `Symbol` or a Julia struct.
For example, if a model has the set of properties `Dict(:weight => 5, :current => false)`,
retrieving these values can be obtained via `model.weight`.

The property names `:agents, :space, :scheduler, :properties, :maxid` are internals
and **should not be accessed by the user**.
"""
<<<<<<< HEAD
function Base.getproperty(m::ABM{S,A,W,F,P}, s::Symbol) where {S,A,W,F,P}
=======
function Base.getproperty(m::ABM{S,A,F,P,R}, s::Symbol) where {S,A,F,P,R}
>>>>>>> 5ec02152
    if s === :agents
        return getfield(m, :agents)
    elseif s === :space
        return getfield(m, :space)
    elseif s === :pathfinder
        return getfield(m, :pathfinder)
    elseif s === :scheduler
        return getfield(m, :scheduler)
    elseif s === :properties
        return getfield(m, :properties)
    elseif s === :rng
        return getfield(m, :rng)
    elseif s === :maxid
        return getfield(m, :maxid)
    elseif P <: Dict
        return getindex(getfield(m, :properties), s)
    else # properties is assumed to be a struct
        return getproperty(getfield(m, :properties), s)
    end
end

<<<<<<< HEAD
function Base.setproperty!(m::ABM{S,A,W,F,P}, s::Symbol, x) where {S,A,W,F,P}
=======
function Base.setproperty!(m::ABM{S,A,F,P,R}, s::Symbol, x) where {S,A,F,P,R}
>>>>>>> 5ec02152
    properties = getfield(m, :properties)
    if properties ≠ nothing && haskey(properties, s)
        properties[s] = x
    else
        throw(ErrorException("Cannot set $(s) in this manner. Please use the `AgentBasedModel` constructor."))
    end
end

"""
    seed!(model [, seed])

Reseed the random number pool of the model with the given seed or a random one,
when using a pseudo-random number generator like `MersenneTwister`.
"""
function seed!(model::ABM{S,A,F,P,R}, args...) where {S,A,F,P,R}
    rng = getfield(model, :rng)
    Random.seed!(rng, args...)
end

"""
    random_agent(model) → agent
Return a random agent from the model.
"""
random_agent(model) = model[rand(model.rng, keys(model.agents))]

"""
    random_agent(model, condition) → agent
Return a random agent from the model that satisfies `condition(agent) == true`.
The function generates a random permutation of agent IDs and iterates through them.
If no agent satisfies the condition, `nothing` is returned instead.
"""
function random_agent(model, condition)
    ids = shuffle!(model.rng, collect(keys(model.agents)))
    i, L = 1, length(ids)
    a = model[ids[1]]
    while !condition(a)
        i += 1
        i > L && return nothing
        a = model[ids[i]]
    end
    return a
end

"""
    nagents(model::ABM)
Return the number of agents in the `model`.
"""
nagents(model::ABM) = length(model.agents)

"""
    allagents(model)
Return an iterator over all agents of the model.
"""
allagents(model) = values(model.agents)

"""
    allids(model)
Return an iterator over all agent IDs of the model.
"""
allids(model) = keys(model.agents)

#######################################################################################
# %% Higher order collections
#######################################################################################
export iter_agent_groups, map_agent_groups, index_mapped_groups

"""
    iter_agent_groups(order::Int, model::ABM; scheduler = by_id)

Return an iterator over all agents of the model, grouped by order. When `order = 2`, the
iterator returns agent pairs, e.g `(agent1, agent2)` and when `order = 3`: agent triples,
e.g. `(agent1, agent7, agent8)`. `order` must be larger than `1` but has no upper bound.

Index order is provided by the [`by_id`](@ref) scheduler by default, but can be altered
with the `scheduler` keyword.
"""
iter_agent_groups(order::Int, model::ABM; scheduler = by_id) =
    Iterators.product((map(i -> model[i], scheduler(model)) for _ in 1:order)...)

"""
    map_agent_groups(order::Int, f::Function, model::ABM; kwargs...)
    map_agent_groups(order::Int, f::Function, model::ABM, filter::Function; kwargs...)

Applies function `f` to all grouped agents of an [`iter_agent_groups`](@ref) iterator.
`kwargs` are passed to the iterator method.
`f` must take the form `f(NTuple{O,AgentType})`, where the dimension `O` is equal to
`order`.

Optionally, a `filter` function that accepts an iterable and returns a `Bool` can be
applied to remove unwanted matches from the results. **Note:** This option cannot keep
matrix order, so should be used in conjuction with [`index_mapped_groups`](@ref) to
associate agent ids with the resultant data.
"""
map_agent_groups(order::Int, f::Function, model::ABM; kwargs...) =
    (f(idx) for idx in iter_agent_groups(order, model; kwargs...))
map_agent_groups(order::Int, f::Function, model::ABM, filter::Function; kwargs...) =
    (f(idx) for idx in iter_agent_groups(order, model; kwargs...) if filter(idx))

"""
    index_mapped_groups(order::Int, model::ABM; scheduler = by_id)
    index_mapped_groups(order::Int, model::ABM, filter::Function; scheduler = by_id)
Return an iterable of agent ids in the model, meeting the `filter` criterea if used.
"""
index_mapped_groups(order::Int, model::ABM; scheduler = by_id) =
    Iterators.product((scheduler(model) for _ in 1:order)...)
index_mapped_groups(order::Int, model::ABM, filter::Function; scheduler = by_id) =
    Iterators.filter(filter, Iterators.product((scheduler(model) for _ in 1:order)...))

#######################################################################################
# %% Model construction validation
#######################################################################################
"""
    agent_validator(agent, space)
Validate the user supplied agent (subtype of `AbstractAgent`).
Checks for mutability and existence and correct types for fields depending on `SpaceType`.
"""
function agent_validator(
    ::Type{A},
    space::S,
    warn::Bool,
) where {A<:AbstractAgent,S<:SpaceType}
    # Check A for required properties & fields
    if isconcretetype(A)
        do_checks(A, space, warn)
    else
        warn &&
        @warn "AgentType is not concrete. If your agent is parametrically typed, you're probably seeing this warning because you gave `Agent` instead of `Agent{Float64}` (for example) to this function. You can also create an instance of your agent and pass it to this function. If you want to use `Union` types for mixed agent models, you can silence this warning."
        for type in union_types(A)
            do_checks(type, space, warn)
        end
    end
end

"""
    do_checks(agent, space)
Helper function for `agent_validator`.
"""
function do_checks(::Type{A}, space::S, warn::Bool) where {A<:AbstractAgent,S<:SpaceType}
    if warn
        isbitstype(A) &&
        @warn "AgentType should be mutable. Try adding the `mutable` keyword infront of `struct` in your agent definition."
    end
    (any(isequal(:id), fieldnames(A)) && fieldnames(A)[1] == :id) ||
    throw(ArgumentError("First field of Agent struct must be `id` (it should be of type `Int`)."))
    fieldtype(A, :id) <: Integer ||
    throw(ArgumentError("`id` field in Agent struct must be of type `Int`."))
    if space !== nothing
        (any(isequal(:pos), fieldnames(A)) && fieldnames(A)[2] == :pos) ||
        throw(ArgumentError("Second field of Agent struct must be `pos` when using a space."))
        # Check `pos` field in A has the correct type
        pos_type = fieldtype(A, :pos)
        space_type = typeof(space)
        if space_type <: GraphSpace && !(pos_type <: Integer)
            throw(ArgumentError("`pos` field in Agent struct must be of type `Int` when using GraphSpace."))
        elseif space_type <: GridSpace && !(pos_type <: NTuple{D,Integer} where {D})
            throw(ArgumentError("`pos` field in Agent struct must be of type `NTuple{Int}` when using GridSpace."))
        elseif space_type <: ContinuousSpace || space_type <: ContinuousSpace
            if !(pos_type <: NTuple{D,<:AbstractFloat} where {D})
                throw(ArgumentError("`pos` field in Agent struct must be of type `NTuple{<:AbstractFloat}` when using ContinuousSpace."))
            end
            if warn &&
               any(isequal(:vel), fieldnames(A)) &&
               !(fieldtype(A, :vel) <: NTuple{D,<:AbstractFloat} where {D})
                @warn "`vel` field in Agent struct should be of type `NTuple{<:AbstractFloat}` when using ContinuousSpace."
            end
        end
    end
end

#######################################################################################
# %% Pretty printing
#######################################################################################
function Base.show(io::IO, abm::ABM{S,A}) where {S,A}
    n = isconcretetype(A) ? nameof(A) : string(A)
    s = "AgentBasedModel with $(nagents(abm)) agents of type $(n)"
    if abm.space === nothing
        s *= "\n no space"
    else
        s *= "\n space: $(sprint(show, abm.space))"
    end
    if abm.pathfinder === nothing
        s *= "\n no pathfinder"
    else
        s *= "\n pathfinder: $(sprint(show, abm.pathfinder))"
    end
    s *= "\n scheduler: $(schedulername(abm.scheduler))"
    print(io, s)
    if abm.properties ≠ nothing
        print(io, "\n properties: ", abm.properties)
    end
end
schedulername(x::Union{Function,DataType}) = nameof(x)<|MERGE_RESOLUTION|>--- conflicted
+++ resolved
@@ -16,11 +16,7 @@
 ValidPos =
     Union{Int,NTuple{N,Int},NTuple{M,<:AbstractFloat},Tuple{Int,Int,Float64}} where {N,M}
 
-<<<<<<< HEAD
-struct AgentBasedModel{S<:SpaceType,A<:AbstractAgent,W<:PathfinderType,F,P}
-=======
-struct AgentBasedModel{S<:SpaceType,A<:AbstractAgent,F,P,R<:AbstractRNG}
->>>>>>> 5ec02152
+struct AgentBasedModel{S<:SpaceType,A<:AbstractAgent,W<:PathfinderType,F,P,R<:AbstractRNG}
     agents::Dict{Int,A}
     space::S
     pathfinder::W
@@ -93,8 +89,7 @@
     agent_validator(A, space, warn)
 
     agents = Dict{Int,A}()
-<<<<<<< HEAD
-    return ABM{S,A,Nothing,F,P}(agents, space, nothing, scheduler, properties, Ref(0))
+    return ABM{S,A,Nothing,F,P,R}(agents, space, nothing, scheduler, properties, rng, Ref(0))
 end
 
 function AgentBasedModel(
@@ -103,15 +98,13 @@
     pathfinder::W = nothing;
     scheduler::F = fastest,
     properties::P = nothing,
+    rng::R = Random.default_rng(),
     warn = true,
 ) where {A<:AbstractAgent,S<:AbstractSpace,W,F,P}
     agent_validator(A, space, warn)
 
     agents = Dict{Int,A}()
-    return ABM{S,A,W,F,P}(agents, space, pathfinder, scheduler, properties, Ref(0))
-=======
-    return ABM{S,A,F,P,R}(agents, space, scheduler, properties, rng, Ref(0))
->>>>>>> 5ec02152
+    return ABM{S,A,W,F,P,R}(agents, space, pathfinder, scheduler, properties, rng, Ref(0))
 end
 
 function AgentBasedModel(agent::AbstractAgent, args...; kwargs...)
@@ -165,11 +158,7 @@
 The property names `:agents, :space, :scheduler, :properties, :maxid` are internals
 and **should not be accessed by the user**.
 """
-<<<<<<< HEAD
-function Base.getproperty(m::ABM{S,A,W,F,P}, s::Symbol) where {S,A,W,F,P}
-=======
-function Base.getproperty(m::ABM{S,A,F,P,R}, s::Symbol) where {S,A,F,P,R}
->>>>>>> 5ec02152
+function Base.getproperty(m::ABM{S,A,W,F,P,R}, s::Symbol) where {S,A,W,F,P,R}
     if s === :agents
         return getfield(m, :agents)
     elseif s === :space
@@ -191,11 +180,7 @@
     end
 end
 
-<<<<<<< HEAD
-function Base.setproperty!(m::ABM{S,A,W,F,P}, s::Symbol, x) where {S,A,W,F,P}
-=======
-function Base.setproperty!(m::ABM{S,A,F,P,R}, s::Symbol, x) where {S,A,F,P,R}
->>>>>>> 5ec02152
+function Base.setproperty!(m::ABM{S,A,W,F,P,R}, s::Symbol, x) where {S,A,W,F,P,R}
     properties = getfield(m, :properties)
     if properties ≠ nothing && haskey(properties, s)
         properties[s] = x
