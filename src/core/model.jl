export ABM, AgentBasedModel

#######################################################################################
# %% Fundamental type definitions
#######################################################################################
<<<<<<< HEAD
"""
All agents must be a mutable subtype of `AbstractAgent`.
Your agent type **must have** the `id` field as first field.
Depending on the space structure there might be a `pos` field of appropriate type
and a `vel` field of appropriate type.

Your agent type may have other additional fields relevant to your system,
for example variable quantities like "status" or other "counters".

## Examples
Imagine agents who have extra properties `weight, happy`. For a [`GraphSpace`](@ref)
we would define them like
```julia
mutable struct ExampleAgent <: AbstractAgent
    id::Int
    pos::Int
    weight::Float64
    happy::Bool
end
```
while for e.g. a [`ContinuousSpace`](@ref) we would use
```julia
mutable struct ExampleAgent <: AbstractAgent
    id::Int
    pos::NTuple{2, Float64}
    vel::NTuple{2, Float64}
    weight::Float64
    happy::Bool
end
```
where `vel` is optional, useful if you want to use [`move_agent!`](@ref) in continuous
space.

[`OpenStreetMapSpace`](@ref) agents require a position type [`OSMPos`](@ref),
representing the agent's position on a road between two intersections. The `Int` values
indicate the intersection ids and the number is the distance travelled from the starting point.
[`OSMPos`](@ref) is a shorthand for this type.
In addition to this, a `route::Vector{Int}` is required for every agent.
```julia
mutable struct ExampleAgent <: AbstractAgent
    id::Int
    pos::OSMPos
    route::Vector{Int}
    weight::Float64
    happy::Bool
end
```
"""
abstract type AbstractAgent end
=======
>>>>>>> c5db3cfa

abstract type AbstractSpace end
SpaceType=Union{Nothing, AbstractSpace}

abstract type DiscreteSpace <: AbstractSpace end

# This is a collection of valid position types, sometimes used for ambiguity resolution
ValidPos = Union{Int, NTuple{N, Int}, NTuple{M, <:AbstractFloat}, Tuple{Int, Int, Float64}} where {N, M}

struct AgentBasedModel{S<:SpaceType, A<:AbstractAgent, F, P}
    agents::Dict{Int,A}
    space::S
    scheduler::F
    properties::P
    maxid::Base.RefValue{Int64}
end

const ABM = AgentBasedModel

agenttype(::ABM{S, A}) where {S, A} = A
spacetype(::ABM{S}) where {S} = S

"""
    union_types(U)
Return a set of types within a `Union`. Preserves order.
"""
union_types(x::Union) = union_types(x.a, x.b)
union_types(a::Union, b::Type) = (union_types(a)..., b)
union_types(a::Type, b::Type) = (a, b)
union_types(x::Type) = (x,)
# For completness
union_types(a::Type, b::Union) = (a, union_types(b)...)


"""
    AgentBasedModel(AgentType [, space]; scheduler, properties) → model
Create an agent based model from the given agent type and `space`.
You can provide an agent _instance_ instead of type, and the type will be deduced.
 `ABM` is equivalent with `AgentBasedModel`.

The agents are stored in a dictionary that maps unique ids (integers)
to agents. Use `model[id]` to get the agent with the given `id`.

`space` is a subtype of `AbstractSpace`: [`GraphSpace`](@ref), [`GridSpace`](@ref) or
[`ContinuousSpace`](@ref).
If it is ommited then all agents are virtually in one position and have no spatial structure.

**Note:** Spaces are mutable objects and are not designed to be shared between models.
Create a fresh instance of a space with the same properties if you need to do this.

`properties = nothing` is additional model-level properties (typically a dictionary)
that can be accessed as `model.properties`. However, if `properties` is a dictionary with
key type `Symbol`, or of it is a struct, then the syntax
`model.name` is short hand for `model.properties[:name]` (or `model.properties.name`
for structs).
This syntax can't be used for `name` being `agents, space, scheduler, properties`,
which are the fields of `AgentBasedModel`.

`scheduler = fastest` decides the order with which agents are activated
(see e.g. [`by_id`](@ref) and the scheduler API).

Type tests for `AgentType` are done, and by default
warnings are thrown when appropriate. Use keyword `warn=false` to supress that.
"""
function AgentBasedModel(
        ::Type{A}, space::S = nothing;
        scheduler::F = fastest, properties::P = nothing, warn = true
        ) where {A<:AbstractAgent, S<:SpaceType, F, P}
    agent_validator(A, space, warn)

    agents = Dict{Int, A}()
    return ABM{S, A, F, P}(agents, space, scheduler, properties, Ref(0))
end

function AgentBasedModel(agent::AbstractAgent, args...; kwargs...)
    return ABM(typeof(agent), args...; kwargs...)
end

#######################################################################################
# %% Model accessing api
#######################################################################################
export random_agent, nagents, allagents, allids, nextid

"""
    model[id]
    getindex(model::ABM, id::Integer)

Return an agent given its ID.
"""
Base.getindex(m::ABM, id::Integer) = m.agents[id]

"""
    model[id] = agent
    setindex!(model::ABM, agent::AbstractAgent, id::Int)

Add an `agent` to the `model` at a given index: `id`.
Note this method will return an error if the `id` requested is not equal to `agent.id`.
**Internal method**, use [`add_agents!`](@ref) instead to actually add an agent.
"""
function Base.setindex!(m::ABM, a::AbstractAgent, id::Int)
    a.id ≠ id && throw(ArgumentError("You are adding an agent to an ID not equal with the agent's ID!"))
    m.agents[id] = a
    m.maxid[] < id && (m.maxid[] += 1)
    return a
end

"""
    nextid(model::ABM) → id
Return a valid `id` for creating a new agent with it.
"""
nextid(model::ABM) = model.maxid[] + 1

"""
    model.prop
    getproperty(model::ABM, prop::Symbol)

Return a property from the current `model`, assuming the model `properties` are either
a dictionary with key type `Symbol` or a Julia struct.
For example, if a model has the set of properties `Dict(:weight => 5, :current => false)`,
retrieving these values can be obtained via `model.weight`.

The property names `:agents, :space, :scheduler, :properties, :maxid` are internals
and **should not be accessed by the user**.
"""
function Base.getproperty(m::ABM{S, A, F, P}, s::Symbol) where {S, A, F, P}
    if s === :agents
        return getfield(m, :agents)
    elseif s === :space
        return getfield(m, :space)
    elseif s === :scheduler
        return getfield(m, :scheduler)
    elseif s === :properties
        return getfield(m, :properties)
    elseif s === :maxid
        return getfield(m, :maxid)
    elseif P <: Dict
        return getindex(getfield(m, :properties), s)
    else # properties is assumed to be a struct
        return getproperty(getfield(m, :properties), s)
    end
end

function Base.setproperty!(m::ABM{S, A, F, P}, s::Symbol, x) where {S, A, F, P}
    properties = getfield(m, :properties)
    if properties ≠ nothing && haskey(properties, s)
        properties[s] = x
    else
        throw(ErrorException("Cannot set $(s) in this manner. Please use the `AgentBasedModel` constructor."))
    end
end

"""
    random_agent(model) → agent
Return a random agent from the model.
"""
random_agent(model) = model[rand(keys(model.agents))]

"""
    random_agent(model, condition) → agent
Return a random agent from the model that satisfies `condition(agent) == true`.
The function generates a random permutation of agent IDs and iterates through them.
If no agent satisfies the condition, `nothing` is returned instead.
"""
function random_agent(model, condition)
    ids = shuffle!(collect(keys(model.agents)))
    i, L = 1, length(ids)
    a = model[ids[1]]
    while !condition(a)
        i += 1
        i > L && return nothing
        a = model[ids[i]]
    end
    return a
end

"""
    nagents(model::ABM)
Return the number of agents in the `model`.
"""
nagents(model::ABM) = length(model.agents)

"""
    allagents(model)
Return an iterator over all agents of the model.
"""
allagents(model) = values(model.agents)


"""
    allids(model)
Return an iterator over all agent IDs of the model.
"""
allids(model) = keys(model.agents)

#######################################################################################
# %% Model construction validation
#######################################################################################
"""
    agent_validator(agent, space)
Validate the user supplied agent (subtype of `AbstractAgent`).
Checks for mutability and existence and correct types for fields depending on `SpaceType`.
"""
function agent_validator(::Type{A}, space::S, warn::Bool) where {A<:AbstractAgent, S<:SpaceType}
    # Check A for required properties & fields
    if isconcretetype(A)
        do_checks(A, space, warn)
    else
        warn && @warn "AgentType is not concrete. If your agent is parametrically typed, you're probably seeing this warning because you gave `Agent` instead of `Agent{Float64}` (for example) to this function. You can also create an instance of your agent and pass it to this function. If you want to use `Union` types for mixed agent models, you can silence this warning."
        for type in union_types(A)
            do_checks(type, space, warn)
        end
    end
end

"""
    do_checks(agent, space)
Helper function for `agent_validator`.
"""
function do_checks(::Type{A}, space::S, warn::Bool) where {A<:AbstractAgent, S<:SpaceType}
    if warn
        isbitstype(A) && @warn "AgentType should be mutable. Try adding the `mutable` keyword infront of `struct` in your agent definition."
    end
    (any(isequal(:id), fieldnames(A)) && fieldnames(A)[1] == :id) || throw(ArgumentError("First field of Agent struct must be `id` (it should be of type `Int`)."))
    fieldtype(A, :id) <: Integer || throw(ArgumentError("`id` field in Agent struct must be of type `Int`."))
    if space != nothing
        (any(isequal(:pos), fieldnames(A)) && fieldnames(A)[2] == :pos) || throw(ArgumentError("Second field of Agent struct must be `pos` when using a space."))
        # Check `pos` field in A has the correct type
        pos_type = fieldtype(A, :pos)
        space_type = typeof(space)
        if space_type <: GraphSpace && !(pos_type <: Integer)
            throw(ArgumentError("`pos` field in Agent struct must be of type `Int` when using GraphSpace."))
        elseif space_type <: GridSpace && !(pos_type <: NTuple{D, Integer} where {D})
            throw(ArgumentError("`pos` field in Agent struct must be of type `NTuple{Int}` when using GridSpace."))
        elseif space_type <: ContinuousSpace || space_type <: ContinuousSpace
            if !(pos_type <: NTuple{D, <:AbstractFloat} where {D})
                throw(ArgumentError("`pos` field in Agent struct must be of type `NTuple{<:AbstractFloat}` when using ContinuousSpace."))
            end
            if warn && any(isequal(:vel), fieldnames(A)) && !(fieldtype(A, :vel) <: NTuple{D, <:AbstractFloat} where {D})
                @warn "`vel` field in Agent struct should be of type `NTuple{<:AbstractFloat}` when using ContinuousSpace."
            end
        end
    end
end

#######################################################################################
# %% Pretty printing
#######################################################################################
function Base.show(io::IO, abm::ABM{S, A}) where {S, A}
    n = isconcretetype(A) ? nameof(A) : string(A)
    s = "AgentBasedModel with $(nagents(abm)) agents of type $(n)"
    if abm.space == nothing
        s*= "\n no space"
    else
        s*= "\n space: $(sprint(show, abm.space))"
    end
    s*= "\n scheduler: $(schedulername(abm.scheduler))"
    print(io, s)
    if abm.properties ≠ nothing
        print(io, "\n properties: ", abm.properties)
    end
end
schedulername(x::Union{Function, DataType}) = nameof(x)
schedulername(x) = string(x)
Base.show(io, s::AbstractSpace) = print(io, nameof(typeof(s)))<|MERGE_RESOLUTION|>--- conflicted
+++ resolved
@@ -3,58 +3,6 @@
 #######################################################################################
 # %% Fundamental type definitions
 #######################################################################################
-<<<<<<< HEAD
-"""
-All agents must be a mutable subtype of `AbstractAgent`.
-Your agent type **must have** the `id` field as first field.
-Depending on the space structure there might be a `pos` field of appropriate type
-and a `vel` field of appropriate type.
-
-Your agent type may have other additional fields relevant to your system,
-for example variable quantities like "status" or other "counters".
-
-## Examples
-Imagine agents who have extra properties `weight, happy`. For a [`GraphSpace`](@ref)
-we would define them like
-```julia
-mutable struct ExampleAgent <: AbstractAgent
-    id::Int
-    pos::Int
-    weight::Float64
-    happy::Bool
-end
-```
-while for e.g. a [`ContinuousSpace`](@ref) we would use
-```julia
-mutable struct ExampleAgent <: AbstractAgent
-    id::Int
-    pos::NTuple{2, Float64}
-    vel::NTuple{2, Float64}
-    weight::Float64
-    happy::Bool
-end
-```
-where `vel` is optional, useful if you want to use [`move_agent!`](@ref) in continuous
-space.
-
-[`OpenStreetMapSpace`](@ref) agents require a position type [`OSMPos`](@ref),
-representing the agent's position on a road between two intersections. The `Int` values
-indicate the intersection ids and the number is the distance travelled from the starting point.
-[`OSMPos`](@ref) is a shorthand for this type.
-In addition to this, a `route::Vector{Int}` is required for every agent.
-```julia
-mutable struct ExampleAgent <: AbstractAgent
-    id::Int
-    pos::OSMPos
-    route::Vector{Int}
-    weight::Float64
-    happy::Bool
-end
-```
-"""
-abstract type AbstractAgent end
-=======
->>>>>>> c5db3cfa
 
 abstract type AbstractSpace end
 SpaceType=Union{Nothing, AbstractSpace}
