export Space, vertex2coords, coords2vertex, AbstractSpace,
find_empty_nodes, pick_empty, has_empty_nodes, get_node_contents,
id2agent, NodeIterator, node_neighbors

#######################################################################################
# Basic space definition
#######################################################################################
abstract type AbstractSpace end
LightGraphs.nv(space::AbstractSpace) = LightGraphs.nv(space.graph)

struct GraphSpace{G} <: AbstractSpace
  graph::G
  agent_positions::Vector{Vector{Int}}
end
struct GridSpace{G, D, I<:Integer} <: AbstractSpace
  graph::G # Graph
  agent_positions::Vector{Vector{Int}}
  dimensions::NTuple{D, I}
end

Space(m::AbstractModel) = m.space
agent_positions(m::AbstractModel) = m.space.agent_positions
agent_positions(m::AbstractSpace) = m.agent_positions

"""
    Space(graph::AbstractGraph) -> GraphSpace
Create a space instance that is underlined by an arbitrary graph.
In this case, your agent positions (field `pos`) should be of type `Integer`.
"""
function Space(graph::G) where {G<:AbstractGraph}
  agent_positions = [Int[] for i in 1:LightGraphs.nv(graph)]
  return GraphSpace{G}(graph, agent_positions)
end

"""
    Space(dims::NTuple; periodic = false, moore = false) -> GridSpace
Create a space instance that represents a grid of dimensionality `length(dims)`,
with each dimension having the size of the corresponding entry of `dims`.
In this case, your agent positions (field `pos`) should be of type `NTuple{Int}`.

The two keyword arguments denote if the grid should be periodic on its ends,
and if the connections should be of type Moore or not (in the Moore case
the diagonal connections are also valid. E.g. for a 2D grid, each node has
8 neighbors).
"""
<<<<<<< HEAD
function Space(dims::NTuple{D, I}; periodic = false, moore = false) where {D, I}
=======
function Space(dims::NTuple{D, I}, periodic::Bool = false, moore::Bool = false) where {D, I}
>>>>>>> ffbc8868
  graph = _grid(dims..., periodic, moore)
  agent_positions = [Int[] for i in 1:LightGraphs.nv(graph)]
  return GridSpace{typeof(graph), D, I}(graph, agent_positions, dims)
end

# 1d grid
function _grid(length::Integer, periodic::Bool=false, moore::Bool = false)
  g = LightGraphs.path_graph(length)
  if periodic
    add_edge!(g, 1, length)
  end
  return g
end

# 2d grid
function _grid(x::Integer, y::Integer, periodic::Bool = false, moore::Bool = false)
  if moore
    g = _grid2d_moore(x, y, periodic)
  else
    g = LightGraphs.grid([x, y], periodic=periodic)
  end
  return g
end

function _grid2d_moore(xdim::Integer, ydim::Integer, periodic::Bool=false)
  g = LightGraphs.grid([xdim, ydim], periodic=periodic)
  for x in 1:xdim
    for y in 1:ydim
      nodeid = coord2vertex((x, y), (xdim, ydim))
      connect_to = []
      if y == ydim
        if x == 1
          if periodic
            tp = (xdim, 1); push!(connect_to, tp)
            tp = (2, ydim-1); push!(connect_to, tp)
          else
            tp = (2, ydim-1); push!(connect_to, tp)
          end
        elseif x == xdim
          if periodic
            tp = (1, 1); push!(connect_to, tp)
            tp = (xdim-1, ydim-1); push!(connect_to, tp)
          else
            tp = (xdim-1, ydim-1); push!(connect_to, tp)
          end
        else
          if periodic
            tp = (x-1, 1); push!(connect_to, tp)
            tp = (x+1, 1); push!(connect_to, tp)
            tp = (x-1, y-1); push!(connect_to, tp)
            tp = (x+1, y-1); push!(connect_to, tp)
          else
            tp = (x-1, y-1); push!(connect_to, tp)
            tp = (x+1, y-1); push!(connect_to, tp)
          end
        end
      elseif y == 1
        if x == 1
          if periodic
            tp = (xdim, ydim); push!(connect_to, tp)
            tp = (2, y+1); push!(connect_to, tp)
          else
            tp = (2, y+1); push!(connect_to, tp)
          end
        elseif x == xdim
          if periodic
            tp = (1, y); push!(connect_to, tp)
            tp = (xdim-1, y+1); push!(connect_to, tp)
          else
            tp = (xdim-1, y+1); push!(connect_to, tp)
          end
        else
          if periodic
            tp = (x-1, y+1); push!(connect_to, tp)
            tp = (x+1, y+1); push!(connect_to, tp)
            tp = (x-1, ydim); push!(connect_to, tp)
            tp = (x+1, ydim); push!(connect_to, tp)
          else
            tp = (x-1, y+1); push!(connect_to, tp)
            tp = (x+1, y+1); push!(connect_to, tp)
          end
        end
      elseif y != 1 && y != ydim && x == 1
        if periodic
          tp = (x+1, y+1); push!(connect_to, tp)
          tp = (x+1, y-1); push!(connect_to, tp)
          tp = (xdim, y+1); push!(connect_to, tp)
          tp = (xdim, y-1); push!(connect_to, tp)
        else
          tp = (x+1, y+1); push!(connect_to, tp)
          tp = (x+1, y-1); push!(connect_to, tp)
        end
      elseif y != 1 && y != ydim && x == xdim
        if periodic
          tp = (x-1, y+1); push!(connect_to, tp)
          tp = (x-1, y-1); push!(connect_to, tp)
          tp = (1, y+1); push!(connect_to, tp)
          tp = (1, y-1); push!(connect_to, tp)
        else
          tp = (x-1, y+1); push!(connect_to, tp)
          tp = (x-1, y-1); push!(connect_to, tp)
        end
      else
          tp = (x+1, y+1); push!(connect_to, tp)
          tp = (x-1, y-1); push!(connect_to, tp)
          tp = (x+1, y-1); push!(connect_to, tp)
          tp = (x-1, y+1); push!(connect_to, tp)
      end

      for pp in connect_to
        add_edge!(g, nodeid, coord2vertex((pp[1], pp[2]), (xdim, ydim)))
      end
    end
  end
  return g
end

# 3d
function _grid(x::Integer, y::Integer, z::Integer, periodic=false, moore=false)
  g = _grid(x, y, periodic, moore)
  gp = deepcopy(g)
  gv = nv(gp)
  for layer in 2:z
    factor = layer-1
    for newnode in 1:gv
      newnodeid = newnode + (factor*gv)
      connect_to = newnodeid - gv
      if newnodeid > nv(g)
        add_vertex!(g)
      end
      add_edge!(g, newnodeid, connect_to)
      for nn in neighbors(gp, newnode)
        newneighbor = nn + (factor*gv)
        if newneighbor > nv(g)
          add_vertex!(g)
        end
        add_edge!(g, newnodeid, newneighbor)
      end
    end
  end
  return g
end

#######################################################################################
# vertex ⇄ coordinates
#######################################################################################
for f in (:coord2vertex, :vertex2coord)
  @eval ($f)(c, model::AbstractModel) = ($f)(c, model.space)
  @eval ($f)(c, space::GridSpace) = ($f)(c, space.dimensions)
  @eval ($f)(c, space::GraphSpace) =
        error("This functionality does not make sense for a GraphSpace.")
end

"""
    coord2vertex(coord::NTuple{Int}, model_or_space) → n
    coord2vertex(coord::AbstractAgent, model_or_space) → n

Return the node number `n` of the given coordinates or the agent's position.
"""
function coord2vertex end

coord2vertex(agent::AbstractAgent, model::AbstractModel) =
coord2vertex(agent.pos, model.space)

function coord2vertex(coord::Tuple{T, T, T}, dims) where T<: Integer
  if (dims[2] == 1 && dims[3] == 1) ||
     (dims[1] == 1 && dims[3] == 1) ||
     (dims[1] == 1 && dims[2] == 1) # 1D grid
    nodeid = maximum(coord[1])
  elseif dims[1] > 1 && dims[2] > 1 && dims[3] == 1  # 2D grid
    nodeid = coord2vertex((coord[1], coord[2]), (dims[1], dims[2]))
  else # 3D grid
    nodeid = (coord[2] * dims[1]) - (dims[1] - coord[1])  # (y * xlength) - (xlength - x)
    nodeid = nodeid + ((dims[1]*dims[2]) * (coord[3]-1))
  end
  return nodeid
end

function coord2vertex(coord::Tuple{Integer,Integer}, dims::Tuple{Integer,Integer})
  nodeid = (coord[2] * dims[1]) - (dims[1] - coord[1])  # (y * xlength) - (xlength - x)
  return nodeid
end

coord2vertex(coord::Tuple{Integer}, dims) = coord[1]

"""
    vertex2coord(vertex::Integer, model_or_space) → coords

Returns the coordinates of a node given its number on the graph.
"""
function vertex2coord end

function vertex2coord(vertex::T, dims::Tuple{Integer, Integer, Integer}) where {T<:Integer}
  if dims[1] > 1 && dims[2] == 1 && dims[3] == 1  # 1D grid
    coord = (vertex, T(1), T(1))
  elseif dims[1] > 1 && dims[2] > 1 && dims[3] == 1  # 2D grid
    coord = vertex2coord(vertex, (dims[1], dims[2]))
    coord = (coord[1], coord[2], T(1))
  elseif dims[1] > 1 && dims[2] > 1 && dims[3] > 1  # 3D grid
    gridbasesize = dims[1]*dims[2]
    zcoord = ceil(T, vertex/gridbasesize)
    vertex2d = vertex - ((zcoord-T(1)) * gridbasesize)
    coord2d = vertex2coord(vertex2d, (dims[1], dims[2]))
    coord = (T(coord2d[1]), T(coord2d[2]), zcoord)
  else
    error("Wrong coords!")
  end
  return coord
end

function vertex2coord(vertex::T, dims::Tuple{Integer,Integer}) where {T<:Integer}
  x = T(vertex % dims[1])
  if x == 0
    x = T(dims[1])
  end
  y = ceil(T, vertex/dims[1])
  return (x, y)
end

#######################################################################################
# finding specific nodes or agents
#######################################################################################
"""
    find_empty_nodes(model::AbstractModel)

Returns the IDs of empty nodes on the model space.
"""
function find_empty_nodes(model::AbstractModel)
  ap = agent_positions(model)
  empty_nodes = [i for i in 1:length(ap) if length(ap[i]) == 0]
  return empty_nodes
end

"""
    pick_empty(model)

Return the ID of a random empty node or `0` if there are no empty nodes.
"""
function pick_empty(model)
  empty_nodes = find_empty_nodes(model)
  if length(empty_nodes) == 0
    return 0
  else
    random_node = rand(empty_nodes)
    return random_node
  end
end

"""
    has_empty_nodes(model)

Return true if there are empty nodes in the `model`.
"""
function has_empty_nodes(model)
  for el in agent_positions(model)
    length(el) != 0 && return true
  end
  return false
end

"""
    get_node_contents(n::Integer, model)

Return the ids of agents in the node `n` of the model.
"""
get_node_contents(n::Integer, model) = agent_positions(model)[n]

"""
    get_node_contents(agent::AbstractAgent, model)

Return all agents' ids in the same node as the `agent` (including the agent's own id).
"""
get_node_contents(agent::AbstractAgent, model) = get_node_contents(agent.pos, model)

"""
    get_node_contents(coords::Tuple, model)

Return the ids of agents in the node at `coords`.
"""
function get_node_contents(coords::Tuple, model)
  node_number = coord2vertex(coords, model)
  get_node_contents(node_number, model)
end

"""
    id2agent(id::Integer, model)

Return an agent given its ID.
"""
function id2agent(id::Integer, model::AbstractModel)
  agent_index = findfirst(a-> a.id==id, model.agents)
  return model.agents[agent_index]
end

"""
    node_neighbors(agent::AbstractAgent, model::AbstractModel)

Return neighboring node coordinates/numbers of the node on which the agent resides.

If the model's space is `GraphSpace`, then the function will return node numbers.
If space is `GridSpace` then the neighbors are returned as coordinates (tuples).
"""
function node_neighbors(agent::AbstractAgent, model::AbstractModel)
  if typeof(model.space) <: GraphSpace
    @assert agent.pos isa Integer
  elseif typeof(model.space) <: GridSpace
    @assert agent.pos isa Tuple
  end
  node_neighbors(agent.pos, model)
end

function node_neighbors(node_number::Integer, model::AbstractModel)
  nn = neighbors(model.space.graph, node_number)
  return nn
end

function node_neighbors(node_coord::Tuple, model::AbstractModel)
  node_number = coord2vertex(node_coord, model)
  nn = neighbors(model.space.graph, node_number)
  nc = [vertex2coord(i, model) for i in nn]
  return nc
end

"""
    node_neighbors(node_number::Integer, model::AbstractModel, radius::Integer)

Returns a list of neighboring nodes to the node `node_number` within the `radius`.
"""
function node_neighbors(node_number::Integer, model::AbstractModel, radius::Integer)
  neighbor_nodes = Set(node_neighbors(node_number, model))
  included_nodes = Set()
  for rad in 2:radius
    templist = Vector{Int}()
    for nn in neighbor_nodes
      if !in(nn, included_nodes)
        newns = node_neighbors(nn, model)
        for newn in newns
          push!(templist, newn)
        end
      end
    end
    for tt in templist
      push!(neighbor_nodes, tt)
    end
  end
  nlist = collect(neighbor_nodes)
  j = findfirst(a-> a==node_number, nlist)
  if j != nothing
    splice!(nlist, j)
  end
  return nlist
end


#######################################################################################
# Iteration over space
#######################################################################################
"""
    NodeIterator(model) → iterator

Create an iterator that returns node coordinates, if the space is a grid,
or otherwise node number, and the agent IDs in each node.
"""
struct NodeIterator{M<:AbstractModel, S}
  model::M
  length::Int
end

NodeIterator(model::AbstractModel) = NodeIterator(model, model.space)

function NodeIterator(m::M, s::S) where {M, S}
  L = LightGraphs.nv(s)
  return NodeIterator{M, S}(m, L)
end

Base.length(iter::NodeIterator) = iter.length

function Base.iterate(iter::NodeIterator{M,S}, state=1) where {M, S}
  state > iter.length && return nothing
  nodecontent = agent_positions(iter.model)[state]
  nagents = length(nodecontent)
  if S <: GridSpace
    node = vertex2coord(state, iter.model)
  else
    node = state
  end
  return ( (node, nodecontent), state+1 )
end<|MERGE_RESOLUTION|>--- conflicted
+++ resolved
@@ -43,11 +43,7 @@
 the diagonal connections are also valid. E.g. for a 2D grid, each node has
 8 neighbors).
 """
-<<<<<<< HEAD
 function Space(dims::NTuple{D, I}; periodic = false, moore = false) where {D, I}
-=======
-function Space(dims::NTuple{D, I}, periodic::Bool = false, moore::Bool = false) where {D, I}
->>>>>>> ffbc8868
   graph = _grid(dims..., periodic, moore)
   agent_positions = [Int[] for i in 1:LightGraphs.nv(graph)]
   return GridSpace{typeof(graph), D, I}(graph, agent_positions, dims)
