--- conflicted
+++ resolved
@@ -11,13 +11,10 @@
 using DataStructures
 using Distributed
 using Graphs
-<<<<<<< HEAD
 using LazilyInitializedFields
 export @lazy
 using DataFrames
-=======
 using IteratorSampling
->>>>>>> 6bb53469
 using MacroTools
 import ProgressMeter
 using Random
