module Agents

using Requires
using Scratch
using Distributed
using DataStructures
using LightGraphs
using DataFrames
using Random
import ProgressMeter

import Base.length
import LinearAlgebra

# Core structures of Agents.jl
include("core/agents.jl")
include("core/model.jl")
include("core/space_interaction_API.jl")

# Existing spaces
include("spaces/nothing.jl")
include("spaces/graph.jl")
include("spaces/grid.jl")
include("spaces/discrete.jl")
include("spaces/continuous.jl")
include("spaces/openstreetmap.jl")
include("spaces/utilities.jl")

# Stepping and data collection functionality
include("simulations/step.jl")
include("simulations/collect.jl")
include("simulations/paramscan.jl")
include("simulations/sample.jl")
include("simulations/ensemblerun.jl")

# Other features that exist in submodules
include("submodules/pathfinding/all_pathfinders.jl")
include("submodules/schedulers.jl")
include("submodules/io/AgentsIO.jl")

<<<<<<< HEAD
include("deprecations.jl")
=======
function __init__()
    # Plot recipes
    @require Plots = "91a5bcdd-55d7-5caf-9e0b-520d859cae80" begin
        include("visualization/plot-recipes.jl")
    end
    # Workaround for Documenter.jl, so we don't need to include
    # heavy dependencies to build documentation
    @require Documenter = "e30172f5-a6a5-5a46-863b-614d45cd2de4" begin
        include("visualization/plot-recipes.jl")
    end
    # Update message:
    display_update = true
    version_number = "4.4"
    update_name = "update_v$(version_number)"
    
    if display_update
        # Get scratch space for this package
        versions_dir = @get_scratch!("versions")
        if !isfile(joinpath(versions_dir, update_name))
            printstyled(
                stdout,
                """
                \nUpdate message: Agents v$(version_number)
                Please see the changelog online. Some key features:
    
                * Agent data can be loaded from and saved to CSV files using `populate_from_csv!` and `dump_to_csv`
                * Support for saving and loading entire models using `save_checkpoint` and `load_checkpoint`
                """;
                color = :light_magenta,
            )
            touch(joinpath(versions_dir, update_name))
        end
    end
end

# Deprecations, that will be removed in future versions
include("deprecated.jl")
>>>>>>> 1f9126c9

# Predefined models
include("models/Models.jl")
export Models


end # module<|MERGE_RESOLUTION|>--- conflicted
+++ resolved
@@ -37,48 +37,7 @@
 include("submodules/pathfinding/all_pathfinders.jl")
 include("submodules/schedulers.jl")
 include("submodules/io/AgentsIO.jl")
-
-<<<<<<< HEAD
 include("deprecations.jl")
-=======
-function __init__()
-    # Plot recipes
-    @require Plots = "91a5bcdd-55d7-5caf-9e0b-520d859cae80" begin
-        include("visualization/plot-recipes.jl")
-    end
-    # Workaround for Documenter.jl, so we don't need to include
-    # heavy dependencies to build documentation
-    @require Documenter = "e30172f5-a6a5-5a46-863b-614d45cd2de4" begin
-        include("visualization/plot-recipes.jl")
-    end
-    # Update message:
-    display_update = true
-    version_number = "4.4"
-    update_name = "update_v$(version_number)"
-    
-    if display_update
-        # Get scratch space for this package
-        versions_dir = @get_scratch!("versions")
-        if !isfile(joinpath(versions_dir, update_name))
-            printstyled(
-                stdout,
-                """
-                \nUpdate message: Agents v$(version_number)
-                Please see the changelog online. Some key features:
-    
-                * Agent data can be loaded from and saved to CSV files using `populate_from_csv!` and `dump_to_csv`
-                * Support for saving and loading entire models using `save_checkpoint` and `load_checkpoint`
-                """;
-                color = :light_magenta,
-            )
-            touch(joinpath(versions_dir, update_name))
-        end
-    end
-end
-
-# Deprecations, that will be removed in future versions
-include("deprecated.jl")
->>>>>>> 1f9126c9
 
 # Predefined models
 include("models/Models.jl")
