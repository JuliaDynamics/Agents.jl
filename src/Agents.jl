module Agents

using Distributed
using LightGraphs
using DataFrames
using Random
<<<<<<< HEAD
using OpenStreetMapX
=======
>>>>>>> edbf67b5
import Base.length

# Core structures of Agents.jl
include("core/model.jl")
include("core/schedule.jl")
include("core/space_interaction_API.jl")

include("spaces/nothing.jl")
include("spaces/graph.jl")
include("spaces/grid.jl")
include("spaces/discrete.jl")
include("spaces/continuous.jl")
include("spaces/openstreetmap.jl")
include("spaces/utilities.jl")

# Stepping and data collection functionality
include("simulations/step.jl")
include("simulations/collect.jl")
include("simulations/paramscan.jl")
include("simulations/sample.jl")

# 4.0 Depreciations
@deprecate space_neighbors nearby_ids
@deprecate node_neighbors nearby_positions
@deprecate get_node_contents ids_in_position
@deprecate get_node_agents agents_in_position
@deprecate pick_empty random_empty
@deprecate find_empty_nodes empty_positions
@deprecate has_empty_nodes has_empty_positions
@deprecate nodes positions

# Predefined models
include("models/Models.jl")
export Models

end # module<|MERGE_RESOLUTION|>--- conflicted
+++ resolved
@@ -4,10 +4,8 @@
 using LightGraphs
 using DataFrames
 using Random
-<<<<<<< HEAD
 using OpenStreetMapX
-=======
->>>>>>> edbf67b5
+
 import Base.length
 
 # Core structures of Agents.jl
