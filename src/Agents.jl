--- conflicted
+++ resolved
@@ -6,11 +6,7 @@
 using LightGraphs
 using DataFrames
 using Random
-<<<<<<< HEAD
-=======
-using OpenStreetMapX
 import ProgressMeter
->>>>>>> cf4592aa
 
 import Base.length
 import LinearAlgebra
