# Developer Docs

## Cloning the repository

Since we include documentation with many animated gifs and videos in the repository, a standard clone can be larger than expected.
If you wish to do any development work, it is better to use

```bash
git clone https://github.com/JuliaDynamics/Agents.jl.git --single-branch
```

<<<<<<< HEAD
## Custom space type

### Creating a new space type
Creating a new space type within Agents.jl is quite simple and requires the extension of only 5 methods to support the entire Agents.jl API. 
The exact specifications on how to create a new space type are contained within the source file: [`src/core/space_interaction_API.jl`](https://github.com/JuliaDynamics/Agents.jl/blob/main/src/core/space_interaction_API.jl).
=======
## [Creating a new space type](@ref make_new_space)

Creating a new space type within Agents.jl is quite simple and requires the extension of only 5 methods to support the entire Agents.jl API. The exact specifications on how to create a new space type are contained within the source file: [`src/core/space_interaction_API.jl`](https://github.com/JuliaDynamics/Agents.jl/blob/main/src/core/space_interaction_API.jl).
>>>>>>> 70ce91f1

In principle, the following should be done:

1. Think about what the agent position type should be. Add this type to the `ValidPos` union type in `src/core/model_abstract.jl`.
1. Think about how the space type will keep track of the agent positions, so that it is possible to implement the function [`nearby_ids`](@ref).
1. Implement the `struct` that represents your new space, while making it a subtype of `AbstractSpace`.
1. Extend `random_position(model)`.
1. Extend `add_agent_to_space!(agent, model), remove_agent_from_space!(agent, model)`. This already provides access to `add_agent!, kill_agent!` and `move_agent!`.
1. Extend `nearby_ids(pos, model, r)`.
1. Create a new "minimal" agent type to be used with [`@agent`](@ref) (see the source code of [`GraphAgent`](@ref) for an example).

And that's it! Every function of the main API will now work. In some situations you might want to explicitly extend other functions such as `move_agent!` for performance reasons.

### Visualization of a custom space
Visualization of a new space type within Agents.jl works in a very similar fashion to 
creating a new space type.
As before, all custom space types should implement this API and be subtypes of 
`AbstractSpace`.
To implement this API for your custom space:

1. Copy the methods from the list below.
    Make sure to also copy the first line defining the `ABMPlot` type in your working 
    environment which is necesary to be able to extend the API.
    Inside `ABMPlot` you can find all the plot args and kwargs as well as the plot 
    properties that have been lifted from them (see the "Lifting" section of this API).
    You can then easily access them inside your functions via the dot syntax, e.g. with
    `p.color` or `p.plotkwargs`, and use them as needed.
1. Replace `Agents.AbstractSpace` with the name of your space type.
1. Implement at least the required methods.
1. Implement optional methods as needed.
    Some methods DO NOT need to be implemented for every space, they are optional.
    The necessity to implement these methods depends on the supertypes of your custom type.
    For example, you will get a lot of methods "for free" if your `CustomType` is a subtype 
    of `Agents.AbstractGridSpace`.
    As a general rule of thumb: The more abstract your `CustomSpace`'s supertype is, the 
    more methods you will have to extend/adapt.

!!! info "Checking for missing methods"
    We provide a convenient function `Agents.check_space_visualization_API(::ABM)` to check 
    for the availability of methods used to plot ABMs with custom spaces via `abmplot`. 
    By default, the function is called whenever you want to plot a custom space. 
    This behavior can be disabled by passing `enable_space_checks = false` as a keyword 
    argument to `abmplot`.

The methods to be extended for visualization of a new space type are structured into four
groups:

```julia
## Required
const ABMPlot = Agents.get_ABMPlot_type()

function Agents.agents_space_dimensionality(space::Agents.AbstractSpace) 
end

function Agents.get_axis_limits(model::ABM{<:Agents.AbstractSpace})
end

function Agents.agentsplot!(ax, model::ABM{<:Agents.AbstractSpace}, p::ABMPlot)
end

## Preplots (optional)

function Agents.spaceplot!(ax, model::ABM{<:Agents.AbstractSpace}; spaceplotkwargs...)
end

function Agents.static_preplot!(ax, model::ABM{<:Agents.AbstractSpace}, p::ABMPlot)
end

## Lifting (optional)

function Agents.abmplot_heatobs(model::ABM{<:Agents.AbstractSpace}, heatarray)
end

function Agents.abmplot_pos(model::ABM{<:Agents.AbstractSpace}, offset)
end

function Agents.abmplot_colors(model::ABM{<:Agents.AbstractSpace}, ac)
end
function Agents.abmplot_colors(model::ABM{<:Agents.AbstractSpace}, ac::Function)
end

function Agents.abmplot_markers(model::ABM{<:Agents.AbstractSpace}, am, pos)
end
function Agents.abmplot_markers(model::ABM{<:Agents.AbstractSpace}, am::Function, pos)
end

function Agents.abmplot_markersizes(model::ABM{<:Agents.AbstractSpace}, as)
end
function Agents.abmplot_markersizes(model::ABM{<:Agents.AbstractSpace}, as::Function)
end

#### Inspection (optional)

function Agents.convert_element_pos(::S, pos) where {S<:Agents.AbstractSpace}
end

function Agents.ids_to_inspect(model::ABM{<:Agents.AbstractSpace}, pos)
end
```

!!! tip "Changing visualization of existing space types" 
    The same approach outlined above also applies in cases when you want to overwrite the 
    default methods for an already existing space type.
    For instance, this might often be the case for models with `Nothing` space.

## Designing a new Pathfinder Cost Metric

To define a new cost metric, simply make a struct that subtypes `CostMetric` and provide
a `delta_cost` function for it. These methods work solely for A* at present, but
will be available for other pathfinder algorithms in the future.

```@docs
Pathfinding.CostMetric
Pathfinding.delta_cost
```

## Implementing custom serialization

### For model properties
Custom serialization may be required if your properties contain non-serializable data, such as
functions. Alternatively, if it is possible to recalculate some properties during deserialization
it may be space-efficient to not save them. To implement custom serialization, define methods
for the `to_serializable` and `from_serializable` functions:

```@docs
AgentsIO.to_serializable
AgentsIO.from_serializable
```

### For agent structs
Similarly to model properties, you may need to implement custom serialization for agent structs.
`from_serializable` and `to_serializable` are not called during (de)serialization of agent structs.
Instead, [JLD2's custom serialization functionality](https://juliaio.github.io/JLD2.jl/stable/customserialization/)
should be used. All instances of the agent struct will be converted to and from the specified
type during serialization. For OpenStreetMap agents, the position, destination and route are
saved separately. These values will be loaded back in during deserialization of the model and
override any values in the agent structs. To save space, the agents in the serialized model
will have empty `route` fields.

## OpenStreetMapSpace internals
Details about the internal details of the OSMSpace are discussed in the docstring of `OSM.OpenStreetMapPath`.

## Benchmarking
As Agents.jl is developed we want to monitor code efficiency through
_benchmarks_. A benchmark is a function or other bit of code whose execution is
timed so that developers and users can keep track of how long different API
functions take when used in various ways. Individual benchmarks can be organized
into _suites_ of benchmark tests. See the
[`benchmark`](https://github.com/JuliaDynamics/Agents.jl/tree/main/benchmark)
directory to view Agents.jl's benchmark suites. Follow these examples to add
your own benchmarks for your Agents.jl contributions. See the BenchmarkTools
[quickstart guide](https://github.com/JuliaCI/BenchmarkTools.jl#quick-start),
[toy example benchmark
suite](https://github.com/JuliaCI/BenchmarkTools.jl/blob/master/benchmark/benchmarks.jl),
and the [BenchmarkTools.jl
manual](https://juliaci.github.io/BenchmarkTools.jl/dev/manual/#Benchmarking-basics)
for more information on how to write your own benchmarks.

## Creating a new `AgentBasedModel` implementation

The interface defined by `AgentBasedModel`, that needs to be satisfied by new implementations, is very small. It is contained in the file `src/core/model_abstract.jl`.<|MERGE_RESOLUTION|>--- conflicted
+++ resolved
@@ -9,17 +9,11 @@
 git clone https://github.com/JuliaDynamics/Agents.jl.git --single-branch
 ```
 
-<<<<<<< HEAD
 ## Custom space type
 
-### Creating a new space type
-Creating a new space type within Agents.jl is quite simple and requires the extension of only 5 methods to support the entire Agents.jl API. 
-The exact specifications on how to create a new space type are contained within the source file: [`src/core/space_interaction_API.jl`](https://github.com/JuliaDynamics/Agents.jl/blob/main/src/core/space_interaction_API.jl).
-=======
 ## [Creating a new space type](@ref make_new_space)
 
 Creating a new space type within Agents.jl is quite simple and requires the extension of only 5 methods to support the entire Agents.jl API. The exact specifications on how to create a new space type are contained within the source file: [`src/core/space_interaction_API.jl`](https://github.com/JuliaDynamics/Agents.jl/blob/main/src/core/space_interaction_API.jl).
->>>>>>> 70ce91f1
 
 In principle, the following should be done:
 
