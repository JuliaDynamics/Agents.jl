--- conflicted
+++ resolved
@@ -119,19 +119,6 @@
 
 This means that [`run!`](@ref) has not been designed for maximum performance (or minimum memory allocation). However, we also expose a simple data-collection API (see [Data collection](@ref)), that gives users even more flexibility, allowing them to make their own "data collection loops" arbitrarily calling `step!` and collecting data as, and when, needed.
 
-<<<<<<< HEAD
-## Seeding and Random numbers
-
-Each model created by [`AgentBasedModel`](@ref) provides a random number generator pool `model.rng`.
-For performance reasons, one should never use `rand()` without using a pool, thus throughout our examples we use `rand(model.rng)`.
-
-Other `rand` calls like `rand(Bool)` don't have such a penalty, although we recommend using `rand(model.rng, Bool)` anyway.
-That way you can have deterministic models that can be ran again and yield the same output.
-To do this, call `Random.seed!(6546)` (with any number) before creating your model, or set `rng` in the model directly.
-Passing, for example `MersenneTwister(1234)` will initialise with a repeatable random seed.
-
-Passing `RandomDevice()` will use the system's entropy source (coupled with hardware like [TrueRNG](https://ubld.it/truerng_v3) will invoke a true random source, rather than pseudo-random methods like `MersenneTwister`). Models using this method cannot be repeatable, but have stronger scientific merit since there is no possibility of bias from a 'lucky' random seed.
-=======
 As your models become more complex, it may not be advantageous to use lots of helper functions in the global scope to assist with data collection.
 If this is the case in your model, here's a helpful tip to keep things clean:
 
@@ -149,7 +136,19 @@
 end
 run!(model, agent_step!, model_step!, 10; mdata = assets(model))
 ```
->>>>>>> 8e51d692
+
+## Seeding and Random numbers
+
+Each model created by [`AgentBasedModel`](@ref) provides a random number generator pool `model.rng`.
+For performance reasons, one should never use `rand()` without using a pool, thus throughout our examples we use `rand(model.rng)`.
+
+Other `rand` calls like `rand(Bool)` don't have such a penalty, although we recommend using `rand(model.rng, Bool)` anyway.
+That way you can have deterministic models that can be ran again and yield the same output.
+To do this, call `Random.seed!(6546)` (with any number) before creating your model, or set `rng` in the model directly.
+Passing, for example `MersenneTwister(1234)` will initialise with a repeatable random seed.
+
+Passing `RandomDevice()` will use the system's entropy source (coupled with hardware like [TrueRNG](https://ubld.it/truerng_v3) will invoke a true random source, rather than pseudo-random methods like `MersenneTwister`). Models using this method cannot be repeatable, but have stronger scientific merit since there is no possibility of bias from a 'lucky' random seed.
+
 
 ## An educative example
 A simple, education-oriented example of using the basic Agents.jl API is given in [Schelling's segregation model](@ref), also discussing in detail how to visualize your ABMs.
