--- conflicted
+++ resolved
@@ -25,12 +25,7 @@
 Agents.jl offers several possibilities for the space the agents live in.
 In addition, it is straightforward to implement a fundamentally new type of space, see [Developer Docs](@ref).
 
-<<<<<<< HEAD
-Spaces are separated into discrete spaces (which by definition have a **finite** amount of **possible positions**) and continuous spaces.
-Thus, it is common for a specific position to contain several agents.
-=======
 The available spaces are:
->>>>>>> 82aab7ba
 
 - [`GraphSpace`](@ref): Agent positions are equivalent with nodes of a graph/network.
 - [`GridSpace`](@ref): Space is discretized into boxes, typical style for cellular automata.
