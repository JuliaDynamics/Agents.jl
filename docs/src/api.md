# API

The API of Agents.jl is defined on top of the fundamental structures  [`AgentBasedModel`](@ref), [Space](@ref Space), [`AbstractAgent`](@ref) which are described in the [Tutorial](@ref) page.

## Agent/model retrieval
```@docs
getindex(::ABM, ::Integer)
getproperty(::ABM, ::Symbol)
random_agent
nagents
allagents
allids
```

## Model-agent interaction
The following API is mostly universal across all types of [Space](@ref Space).
Only some specific methods are exclusive to a specific type of space.

### Adding agents
```@docs
add_agent!
add_agent_pos!
nextid
random_position
```

### Moving agents
```@docs
move_agent!
walk!
```

### Removing agents
```@docs
kill_agent!
genocide!
sample!
```

## Local area
```@docs
nearby_ids
nearby_positions
edistance
```

## A note on iteration

Most iteration in Agents.jl is **dynamic** and **lazy**, when possible, for performance reasons.

**Dynamic** means that when iterating over the result of e.g. the [`ids_in_position`](@ref) function, the iterator will be affected by actions that would alter its contents.
Specifically, imagine the scenario
```@example docs
using Agents
mutable struct Agent <: AbstractAgent
    id::Int
    pos::NTuple{4, Int}
end

model = ABM(Agent, GridSpace((5, 5, 5, 5)))
add_agent!((1, 1, 1, 1), model)
add_agent!((1, 1, 1, 1), model)
add_agent!((2, 1, 1, 1), model)
for id in ids_in_position((1, 1, 1, 1), model)
    kill_agent!(id, model)
end
collect(allids(model))
```
You will notice that only 1 agent got killed. This is simply because the final state of the iteration of `ids_in_position` was reached unnaturally, because the length of its output was reduced by 1 *during* iteration.
To avoid problems like these, you need to `collect` the iterator to have a non dynamic version.

**Lazy** means that when possible the outputs of the iteration are not collected and instead are generated on the fly.
A good example to illustrate this is [`nearby_ids`](@ref), where doing something like
```julia
a = random_agent(model)
sort!(nearby_ids(random_agent(model), model))
```
leads to error, since you cannot `sort!` the returned iterator. This can be easily solved by adding a `collect` in between:
```@example docs
a = random_agent(model)
sort!(collect(nearby_agents(a, model)))
```

## Discrete space exclusives
```@docs
positions
ids_in_position
agents_in_position
fill_space!
has_empty_positions
empty_positions
random_empty
add_agent_single!
move_agent_single!
isempty(::Integer, ::ABM)
```

## Continuous space exclusives
```@docs
interacting_pairs
nearest_neighbor
elastic_collision!
```

## OpenStreetMap space exclusives
```@docs
osm_latlon
osm_intersection
osm_road
osm_random_road_position
osm_plan_route
osm_random_route!
osm_road_length
osm_is_stationary
osm_map_coordinates
```

## Graph space exclusives
```@docs
add_edge!
add_node!
rem_node!
```

## Parameter scanning
```@docs
paramscan
```

## Data collection
The central simulation function is [`run!`](@ref), which is mentioned in our [Tutorial](@ref).
But there are other functions that are related to simulations listed here.
```@docs
init_agent_dataframe
collect_agent_data!
init_model_dataframe
collect_model_data!
aggname
```
For example, the core loop of `run!` is just
```julia
df_agent = init_agent_dataframe(model, adata)
df_model = init_model_dataframe(model, mdata)

s = 0
while until(s, n, model)
  if should_we_collect(s, model, when)
      collect_agent_data!(df_agent, model, adata, s)
  end
  if should_we_collect(s, model, when_model)
      collect_model_data!(df_model, model, mdata, s)
  end
  step!(model, agent_step!, model_step!, 1)
  s += 1
end
return df_agent, df_model
```
(here `until` and `should_we_collect` are internal functions)

## [Schedulers](@id Schedulers)
The schedulers of Agents.jl have a very simple interface.
All schedulers are functions, that take as an input the ABM and return an iterator over agent IDs.
Notice that this iterator can be a "true" iterator (non-allocated) or can be just a standard vector of IDs.
You can define your own scheduler according to this API and use it when making an [`AgentBasedModel`](@ref).
You can also use the function `schedule(model)` to obtain the scheduled ID list, if you prefer to write your own `step!`-like loop.

Notice that schedulers can be given directly to model creation, and thus become the "default" scheduler a model uses, but they can just as easily be incorporated in a `model_step!` function as shown in [Advanced stepping](@ref).


### Predefined schedulers
Some useful schedulers are available below as part of the Agents.jl public API:
```@docs
fastest
by_id
random_activation
partial_activation
property_activation
by_type
```

### Advanced scheduling
You can use [Function-like-objects](https://docs.julialang.org/en/v1.5/manual/methods/#Function-like-objects) to make your scheduling possible of arbitrary events.
For example, imagine that after the `n`-th step of your simulation you want to fundamentally change the order of agents. To achieve this you can define
```julia
mutable struct MyScheduler
    n::Int # step number
    w::Float64
end
```
and then define a calling method for it like so
```julia
function (ms::MyScheduler)(model::ABM)
    ms.n += 1 # increment internal counter by 1 each time its called
              # be careful to use a *new* instance of this scheduler when plotting!
    if ms.n < 10
        return allids(model) # order doesn't matter in this case
    else
        ids = collect(allids(model))
        # filter all ids whose agents have `w` less than some amount
        filter!(id -> model[id].w < ms.w, ids)
        return ids
    end
end
```
and pass it to e.g. `step!` by initializing it
```julia
ms = MyScheduler(100, 0.5)
step!(model, agentstep, modelstep, 100; scheduler = ms)
```


## Plotting
Plotting functionality comes from `InteractiveChaos`, which uses Makie.jl.
You need to install both `InteractiveChaos`, as well as a plotting backend (we recommend `GLMakie`) to use the following functions.

The version of `InteractiveChaos` used in the docs is:
```@example versions
using Pkg
Pkg.status("InteractiveChaos")
```

```@docs
<<<<<<< HEAD
abm_plot
abm_play
abm_video
=======
plotabm
```

## Interactive application
You need to be using `InteractiveChaos` to access this application, as well as `GLMakie` to provide a plotting backend. Then you can use the function `abm_data_exploration` as explained in the [Schelling's segregation model](@ref) example.

```@docs
>>>>>>> b45e7956
abm_data_exploration
```<|MERGE_RESOLUTION|>--- conflicted
+++ resolved
@@ -220,18 +220,15 @@
 ```
 
 ```@docs
-<<<<<<< HEAD
 abm_plot
 abm_play
 abm_video
-=======
-plotabm
+abm_data_exploration
 ```
 
 ## Interactive application
 You need to be using `InteractiveChaos` to access this application, as well as `GLMakie` to provide a plotting backend. Then you can use the function `abm_data_exploration` as explained in the [Schelling's segregation model](@ref) example.
 
 ```@docs
->>>>>>> b45e7956
 abm_data_exploration
 ```