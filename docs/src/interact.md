# Plotting and interactive application
Plotting and interaction functionality comes from [`InteractiveDynamics`](https://juliadynamics.github.io/InteractiveDynamics.jl/dev/), another package of JuliaDynamics, which uses Makie.jl.

Plotting, and the interactive application of Agents.jl, are _model-agnostic_ and _simple to use_. Defining simple functions that map agents to colors, and shapes, is the only thing you need to do. If you have already defined an ABM and functions for stepping the model, you typically need to write only an extra couple of lines of code to get your visualizations going.

You need to install both `InteractiveDynamics`, as well as a plotting backend (we recommend `GLMakie`) to use the following functions.

The version of `InteractiveDynamics` used in the docs is:
```@example versions
using Pkg
Pkg.status("InteractiveDynamics")
```

Some parts of Agents.jl cannot be plotted yet in Makie.jl, and therefore alternatives are provided. However in the near future we hope to have moved everything to plotting with Makie.jl and not necessitate usage of Plots.jl or other libraries.

## Plotting
The following functions allow you to plot an ABM, animate it via play/pause buttons, or directly export the time evolution into a video. At the moment these functions support 2D continuous and discrete space.

```@docs
InteractiveDynamics.abm_plot
InteractiveDynamics.abm_play
InteractiveDynamics.abm_video
```

## Interactive application

```@docs
InteractiveDynamics.abm_data_exploration
```

Here is an example application made with [`InteractiveDynamics.abm_data_exploration`](@ref).

```@raw html
<video width="100%" height="auto" controls autoplay loop>
<source src="https://raw.githubusercontent.com/JuliaDynamics/JuliaDynamics/master/videos/interact/agents.mp4?raw=true" type="video/mp4">
</video>
```

the application is made with the following script:

```julia
using InteractiveDynamics, Agents, Random, Statistics
import GLMakie

Random.seed!(165) # hide
model, agent_step!, model_step! = Models.daisyworld(;
    solar_luminosity = 1.0, solar_change = 0.0, scenario = :change
)
Daisy, Land = Agents.Models.Daisy, Agents.Models.Land

# Parameter define agent color and shape:
using GLMakie.AbstractPlotting: to_color
daisycolor(a::Daisy) = RGBAf0(to_color(a.breed))
landcolor = cgrad(:thermal)
daisycolor(a::Land) = to_color(landcolor[(a.temperature+50)/150])

daisyshape(a::Daisy) = '♣'
daisysize(a::Daisy) = 15
daisyshape(a::Land) = :rect
daisysize(a::Land) = 20
landfirst = by_type((Land, Daisy), false) # scheduler

# Parameter exploration and data collection:
params = Dict(
    :solar_change => -0.1:0.01:0.1,
    :surface_albedo => 0:0.01:1,
)

black(a) = a.breed == :black
white(a) = a.breed == :white
daisies(a) = a isa Daisy
land(a) = a isa Land
adata = [(black, count, daisies), (white, count, daisies), (:temperature, mean, land)]
mdata = [:solar_luminosity]

alabels = ["black", "white", "T"]
mlabels = ["L"]

model, agent_step!, model_step! = Models.daisyworld(; solar_luminosity = 1.0, solar_change = 0.0, scenario = :change)

fig, adf, mdf = abm_data_exploration(
    model, agent_step!, model_step!, params;
    ac = daisycolor, am = daisyshape, as = daisysize,
    mdata, adata, alabels, mlabels,
    scheduler = landfirst # crucial to change model scheduler!
)
```

## Plots.jl Recipes
Whilst the primary method for plotting agents models is through `InteractiveDynamics`, the following Plots recipes can also be used if you prefer the Plots.jl ecosystem.

```@docs
plotabm
plotabm!
```

## Graph plotting
<<<<<<< HEAD
To plot agents existing of a [`GraphSpace`](@ref) we can't use `InteractiveDynamics` because Makie.jl does not support plotting on graphs (yet). It's possible to use [`plotabm`](@ref) however for the time being.

## Open Street Map plotting
Is also a work in progress. See the [`Zombie Outbreak`](@ref) for details on a complicated but possible solution.
=======
To plot agents existing of a [`GraphSpace`](@ref) we can't use `InteractiveDynamics` because Makie.jl does not support plotting on graphs (yet). We provide the following function in this case, which comes into scope when `using Plots`. See also the [SIR model for the spread of COVID-19](@ref) example for an application.
```@docs
abm_plot_on_graph
```

## Open Street Map plotting
Plotting an open street map is also not possible with Makie.jl at the moment, but there is a Julia package that does this kind of plotting, OpenStreetMapXPlots.jl. Its usage is demonstrated in the [Zombie Outbreak](@ref) example page.
>>>>>>> 5ce31820
<|MERGE_RESOLUTION|>--- conflicted
+++ resolved
@@ -95,12 +95,6 @@
 ```
 
 ## Graph plotting
-<<<<<<< HEAD
-To plot agents existing of a [`GraphSpace`](@ref) we can't use `InteractiveDynamics` because Makie.jl does not support plotting on graphs (yet). It's possible to use [`plotabm`](@ref) however for the time being.
-
-## Open Street Map plotting
-Is also a work in progress. See the [`Zombie Outbreak`](@ref) for details on a complicated but possible solution.
-=======
 To plot agents existing of a [`GraphSpace`](@ref) we can't use `InteractiveDynamics` because Makie.jl does not support plotting on graphs (yet). We provide the following function in this case, which comes into scope when `using Plots`. See also the [SIR model for the spread of COVID-19](@ref) example for an application.
 ```@docs
 abm_plot_on_graph
@@ -108,4 +102,3 @@
 
 ## Open Street Map plotting
 Plotting an open street map is also not possible with Makie.jl at the moment, but there is a Julia package that does this kind of plotting, OpenStreetMapXPlots.jl. Its usage is demonstrated in the [Zombie Outbreak](@ref) example page.
->>>>>>> 5ce31820
