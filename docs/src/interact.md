--- conflicted
+++ resolved
@@ -12,7 +12,6 @@
 </video>
 ```
 
-<<<<<<< HEAD
 the application is made with the following function:
 
 ```@docs
@@ -21,8 +20,6 @@
 InteractiveChaos.abm_play
 ```
 
-=======
->>>>>>> 5ec02152
 The animation at the start of this page was done with:
 ```julia
 using Agents, Random
