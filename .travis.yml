language: julia
os:
  - linux
  # - windows
  # - osx

julia:
  - 1
  # - nightly

<<<<<<< HEAD
notifications:
  email: false
=======
cache:
  directories:
    - ~/.julia/artifacts
>>>>>>> 74f06e4c

before_script:
  - git config --global user.name "GitUser"
  - git config --global user.email "git@us.er"

<<<<<<< HEAD
=======
notifications:
  email: false

>>>>>>> 74f06e4c
jobs:
  fast_finish: true
  include:
    - stage: test
<<<<<<< HEAD
      allow_failures:
        - julia: nightly
      codecov: true
=======
>>>>>>> 74f06e4c
      after_success:
        - julia -e 'using Pkg; Pkg.add("Coverage"); using Coverage; Codecov.submit(process_folder())'
    - stage: "Documentation"
      julia: 1
      os: linux
      script:
        - julia -e 'using Pkg; ENV["PYTHON"]=""; py="PyCall"; Pkg.add(py); Pkg.build(); Pkg.add("PyPlot"); Pkg.add("StaticArrays")'
        - julia --project=docs/ -e 'using Pkg; Pkg.instantiate();
<<<<<<< HEAD
                                    Pkg.develop(PackageSpec(path=pwd()));'
        - travis_wait 60 julia --project=docs/ docs/make.jl
      after_success: skip
=======
                                    Pkg.develop(PackageSpec(path=pwd()));
                                    Pkg.update();'
        - julia --project=docs/ docs/make.jl
      after_success: skip
>>>>>>> 74f06e4c
<|MERGE_RESOLUTION|>--- conflicted
+++ resolved
@@ -8,35 +8,21 @@
   - 1
   # - nightly
 
-<<<<<<< HEAD
-notifications:
-  email: false
-=======
 cache:
   directories:
     - ~/.julia/artifacts
->>>>>>> 74f06e4c
 
 before_script:
   - git config --global user.name "GitUser"
   - git config --global user.email "git@us.er"
 
-<<<<<<< HEAD
-=======
 notifications:
   email: false
 
->>>>>>> 74f06e4c
 jobs:
   fast_finish: true
   include:
     - stage: test
-<<<<<<< HEAD
-      allow_failures:
-        - julia: nightly
-      codecov: true
-=======
->>>>>>> 74f06e4c
       after_success:
         - julia -e 'using Pkg; Pkg.add("Coverage"); using Coverage; Codecov.submit(process_folder())'
     - stage: "Documentation"
@@ -45,13 +31,7 @@
       script:
         - julia -e 'using Pkg; ENV["PYTHON"]=""; py="PyCall"; Pkg.add(py); Pkg.build(); Pkg.add("PyPlot"); Pkg.add("StaticArrays")'
         - julia --project=docs/ -e 'using Pkg; Pkg.instantiate();
-<<<<<<< HEAD
-                                    Pkg.develop(PackageSpec(path=pwd()));'
-        - travis_wait 60 julia --project=docs/ docs/make.jl
-      after_success: skip
-=======
                                     Pkg.develop(PackageSpec(path=pwd()));
                                     Pkg.update();'
         - julia --project=docs/ docs/make.jl
-      after_success: skip
->>>>>>> 74f06e4c
+      after_success: skip